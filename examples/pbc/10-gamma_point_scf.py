--- conflicted
+++ resolved
@@ -12,11 +12,7 @@
 import numpy
 
 cell = gto.Cell()
-<<<<<<< HEAD
-# .h is a matrix for lattice vectors.  Note each column of .h denotes a direction
-=======
 # .a is a matrix for lattice vectors.
->>>>>>> fcd68777
 cell.a = '''
 3.5668  0       0
 0       3.5668  0
