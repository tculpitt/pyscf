--- conflicted
+++ resolved
@@ -480,15 +480,10 @@
     else:
         from pyscf.gto import mole
         dtype = numpy.complex
-<<<<<<< HEAD
-        num_cgto_of = lambda basid: _cint.CINTcgto_spinor(ctypes.c_int(basid),
-                                                          c_bas)
-=======
         def num_cgto_of(basid):
             l = bas[basid,ANG_OF]
             k = bas[basid,KAPPA_OF]
             return mole.len_spinor(l,k) * bas[basid,NCTR_OF]
->>>>>>> f83ade9b
     if '3c' in intor_name:
         assert(len(shls) == 3)
         #di, dj, dk = map(num_cgto_of, shls)
