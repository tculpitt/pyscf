#!/usr/bin/env python
# Copyright 2014-2020 The PySCF Developers. All Rights Reserved.
#
# Licensed under the Apache License, Version 2.0 (the "License");
# you may not use this file except in compliance with the License.
# You may obtain a copy of the License at
#
#     http://www.apache.org/licenses/LICENSE-2.0
#
# Unless required by applicable law or agreed to in writing, software
# distributed under the License is distributed on an "AS IS" BASIS,
# WITHOUT WARRANTIES OR CONDITIONS OF ANY KIND, either express or implied.
# See the License for the specific language governing permissions and
# limitations under the License.
#
# Author: Qiming Sun <osirpt.sun@gmail.com>
#

import sys
import numpy
import ctypes
from pyscf import lib
from pyscf.lib import logger
from pyscf.ao2mo import _ao2mo

BLOCK = 56

def full(eri_ao, mo_coeff, verbose=0, compact=True, **kwargs):
    r'''MO integral transformation for the given orbital.

    Args:
        eri_ao : ndarray
            AO integrals, can be either 8-fold or 4-fold symmetry.
        mo_coeff : ndarray
            Transform (ij|kl) with the same set of orbitals.

    Kwargs:
        verbose : int
            Print level
        compact : bool
            When compact is True, the returned MO integrals have 4-fold
            symmetry.  Otherwise, return the "plain" MO integrals.

    Returns:
        2D array of transformed MO integrals.  The MO integrals may or may not
        have the permutation symmetry (controlled by the kwargs compact)


    Examples:

    >>> from pyscf import gto
    >>> from pyscf.scf import _vhf
    >>> from pyscf import ao2mo
    >>> mol = gto.M(atom='O 0 0 0; H 0 1 0; H 0 0 1', basis='sto3g')
    >>> eri = mol.intor('int2e_sph', aosym='s8')
    >>> mo1 = numpy.random.random((mol.nao_nr(), 10))
    >>> eri1 = ao2mo.incore.full(eri, mo1)
    >>> print(eri1.shape)
    (55, 55)
    >>> eri1 = ao2mo.incore.full(eri, mo1, compact=False)
    >>> print(eri1.shape)
    (100, 100)

    '''
    return general(eri_ao, (mo_coeff,)*4, verbose, compact)

# It consumes two times of the memory needed by MO integrals
def general(eri_ao, mo_coeffs, verbose=0, compact=True, **kwargs):
    r'''For the given four sets of orbitals, transfer the 8-fold or 4-fold 2e
    AO integrals to MO integrals.

    Args:
        eri_ao : ndarray
            AO integrals, can be either 8-fold or 4-fold symmetry.
        mo_coeffs : 4-item list of ndarray
            Four sets of orbital coefficients, corresponding to the four
            indices of (ij|kl)

    Kwargs:
        verbose : int
            Print level
        compact : bool
            When compact is True, depending on the four orbital sets, the
            returned MO integrals has (up to 4-fold) permutation symmetry.
            If it's False, the function will abandon any permutation symmetry,
            and return the "plain" MO integrals

    Returns:
        2D array of transformed MO integrals.  The MO integrals may or may not
        have the permutation symmetry, depending on the given orbitals, and
        the kwargs compact.  If the four sets of orbitals are identical, the
        MO integrals will at most have 4-fold symmetry.


    Examples:

    >>> from pyscf import gto
    >>> from pyscf.scf import _vhf
    >>> from pyscf import ao2mo
    >>> mol = gto.M(atom='O 0 0 0; H 0 1 0; H 0 0 1', basis='sto3g')
    >>> eri = mol.intor('int2e_sph', aosym='s8')
    >>> mo1 = numpy.random.random((mol.nao_nr(), 10))
    >>> mo2 = numpy.random.random((mol.nao_nr(), 8))
    >>> mo3 = numpy.random.random((mol.nao_nr(), 6))
    >>> mo4 = numpy.random.random((mol.nao_nr(), 4))
    >>> eri1 = ao2mo.incore.general(eri, (mo1,mo2,mo3,mo4))
    >>> print(eri1.shape)
    (80, 24)
    >>> eri1 = ao2mo.incore.general(eri, (mo1,mo2,mo3,mo3))
    >>> print(eri1.shape)
    (80, 21)
    >>> eri1 = ao2mo.incore.general(eri, (mo1,mo2,mo3,mo3), compact=False)
    >>> print(eri1.shape)
    (80, 36)
    >>> eri1 = ao2mo.incore.general(eri, (mo1,mo1,mo2,mo2))
    >>> print(eri1.shape)
    (55, 36)
    >>> eri1 = ao2mo.incore.general(eri, (mo1,mo2,mo1,mo2))
    >>> print(eri1.shape)
    (80, 80)

    '''
    nao = mo_coeffs[0].shape[0]

    if eri_ao.size == nao**4:
        return lib.einsum('pqrs,pi,qj,rk,sl->ijkl', eri_ao.reshape([nao]*4),
                          mo_coeffs[0].conj(), mo_coeffs[1],
                          mo_coeffs[2].conj(), mo_coeffs[3])

    if any(c.dtype == numpy.complex128 for c in mo_coeffs):
        raise NotImplementedError('Integral transformation for complex orbitals')

# transform e1
    eri1 = half_e1(eri_ao, mo_coeffs, compact)
    klmosym, nkl_pair, mokl, klshape = _conc_mos(mo_coeffs[2], mo_coeffs[3], compact)

    if eri1.shape[0] == 0 or nkl_pair == 0:
        # 0 dimension causes error in certain BLAS implementations
        return numpy.zeros((eri1.shape[0],nkl_pair))

#    if nij_pair > nkl_pair:
#        log.warn('low efficiency for AO to MO trans!')

# transform e2
    eri1 = _ao2mo.nr_e2(eri1, mokl, klshape, aosym='s4', mosym=klmosym)
    return eri1

def half_e1(eri_ao, mo_coeffs, compact=True):
    r'''Given two set of orbitals, half transform the (ij| pair of 8-fold or
    4-fold AO integrals (ij|kl)

    Args:
        eri_ao : ndarray
            AO integrals, can be either 8-fold or 4-fold symmetry.
        mo_coeffs : list of ndarray
            Two sets of orbital coefficients, corresponding to the i, j
            indices of (ij|kl)

    Kwargs:
        compact : bool
            When compact is True, the returned MO integrals uses the highest
            possible permutation symmetry.  If it's False, the function will
            abandon any permutation symmetry, and return the "plain" MO
            integrals

    Returns:
        ndarray of transformed MO integrals.  The MO integrals may or may not
        have the permutation symmetry, depending on the given orbitals, and
        the kwargs compact.

    Examples:

    >>> from pyscf import gto
    >>> from pyscf import ao2mo
    >>> mol = gto.M(atom='O 0 0 0; H 0 1 0; H 0 0 1', basis='sto3g')
    >>> eri = mol.intor('int2e_sph', aosym='s8')
    >>> mo1 = numpy.random.random((mol.nao_nr(), 10))
    >>> mo2 = numpy.random.random((mol.nao_nr(), 8))
    >>> eri1 = ao2mo.incore.half_e1(eri, (mo1,mo2))
    >>> eri1 = ao2mo.incore.half_e1(eri, (mo1,mo2))
    >>> print(eri1.shape)
    (80, 28)
    >>> eri1 = ao2mo.incore.half_e1(eri, (mo1,mo2), compact=False)
    >>> print(eri1.shape)
    (80, 28)
    >>> eri1 = ao2mo.incore.half_e1(eri, (mo1,mo1))
    >>> print(eri1.shape)
    (55, 28)
    '''
    if any(c.dtype == numpy.complex128 for c in mo_coeffs):
        raise NotImplementedError('Integral transformation for complex orbitals')

    eri_ao = numpy.asarray(eri_ao, order='C')
    nao, nmoi = mo_coeffs[0].shape
    nmoj = mo_coeffs[1].shape[1]
    nao_pair = nao*(nao+1)//2
    if len(mo_coeffs) == 4:
        nao2 = mo_coeffs[2].shape[0]
        nao2_pair = nao2*(nao2+1)//2
    else:
        nao2_pair = nao_pair
    ijmosym, nij_pair, moij, ijshape = _conc_mos(mo_coeffs[0], mo_coeffs[1], compact)
    ijshape = (ijshape[0], ijshape[1]-ijshape[0],
               ijshape[2], ijshape[3]-ijshape[2])

    eri1 = numpy.empty((nij_pair,nao2_pair))
    if nij_pair == 0:
        return eri1

<<<<<<< HEAD
    if eri_ao.size == nao_pair*nao2_pair: # 4-fold symmetry
=======
    if eri_ao.dtype != numpy.double:
        raise TypeError('ao2mo.incore.half_e1 is for double precision only')

    if eri_ao.size == nao_pair**2: # 4-fold symmetry
>>>>>>> 9253c883
        # half_e1 first transforms the indices which are contiguous in memory
        # transpose the 4-fold integrals to make ij the contiguous indices
        eri_ao = lib.transpose(eri_ao)
        ftrans = _ao2mo.libao2mo.AO2MOtranse1_incore_s4
    elif eri_ao.size == nao_pair*(nao_pair+1)//2:
        ftrans = _ao2mo.libao2mo.AO2MOtranse1_incore_s8
    else:
        raise NotImplementedError

    if ijmosym == 's2':
        fmmm = _ao2mo.libao2mo.AO2MOmmm_nr_s2_s2
    elif nmoi <= nmoj:
        fmmm = _ao2mo.libao2mo.AO2MOmmm_nr_s2_iltj
    else:
        fmmm = _ao2mo.libao2mo.AO2MOmmm_nr_s2_igtj
    fdrv = getattr(_ao2mo.libao2mo, 'AO2MOnr_e1incore_drv')

    buf = numpy.empty((BLOCK, nij_pair))
    for p0, p1 in lib.prange(0, nao2_pair, BLOCK):
        fdrv(ftrans, fmmm,
             buf.ctypes.data_as(ctypes.c_void_p),
             eri_ao.ctypes.data_as(ctypes.c_void_p),
             moij.ctypes.data_as(ctypes.c_void_p),
             ctypes.c_int(p0), ctypes.c_int(p1-p0),
             ctypes.c_int(nao),
             ctypes.c_int(ijshape[0]), ctypes.c_int(ijshape[1]),
             ctypes.c_int(ijshape[2]), ctypes.c_int(ijshape[3]))
        eri1[:,p0:p1] = buf[:p1-p0].T
    return eri1

def iden_coeffs(mo1, mo2):
    return (id(mo1) == id(mo2) or
            (mo1.shape==mo2.shape and abs(mo1-mo2).max() < 1e-13))


def _conc_mos(moi, moj, compact=False):
    if numpy.result_type(moi, moj) != numpy.double:
        compact = False
    nmoi = moi.shape[1]
    nmoj = moj.shape[1]
    if compact and iden_coeffs(moi, moj):
        ijmosym = 's2'
        nij_pair = nmoi * (nmoi+1) // 2
        moij = numpy.asarray(moi, order='F')
        ijshape = (0, nmoi, 0, nmoi)
    else:
        ijmosym = 's1'
        nij_pair = nmoi * nmoj
        moij = numpy.asarray(numpy.hstack((moi,moj)), order='F')
        ijshape = (0, nmoi, nmoi, nmoi+nmoj)
    return ijmosym, nij_pair, moij, ijshape

if __name__ == '__main__':
    from pyscf import scf
    from pyscf import gto
    mol = gto.Mole()
    mol.verbose = 5
    mol.output = 'out_h2o'
    mol.atom = [
        ["O" , (0. , 0.     , 0.)],
        [1   , (0. , -0.757 , 0.587)],
        [1   , (0. , 0.757  , 0.587)]]

    mol.basis = {'H': 'cc-pvtz',
                 'O': 'cc-pvtz',}
    mol.build()
    rhf = scf.RHF(mol)
    rhf.scf()

    print(logger.process_clock())
    eri0 = full(rhf._eri, rhf.mo_coeff)
    print(abs(eri0).sum()-5384.460843787659) # should = 0
    eri0 = general(rhf._eri, (rhf.mo_coeff,)*4)
    print(abs(eri0).sum()-5384.460843787659)
    print(logger.process_clock())<|MERGE_RESOLUTION|>--- conflicted
+++ resolved
@@ -207,14 +207,10 @@
     if nij_pair == 0:
         return eri1
 
-<<<<<<< HEAD
-    if eri_ao.size == nao_pair*nao2_pair: # 4-fold symmetry
-=======
     if eri_ao.dtype != numpy.double:
         raise TypeError('ao2mo.incore.half_e1 is for double precision only')
 
-    if eri_ao.size == nao_pair**2: # 4-fold symmetry
->>>>>>> 9253c883
+    if eri_ao.size == nao_pair*nao2_pair: # 4-fold symmetry
         # half_e1 first transforms the indices which are contiguous in memory
         # transpose the 4-fold integrals to make ij the contiguous indices
         eri_ao = lib.transpose(eri_ao)
