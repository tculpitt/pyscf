#!/usr/bin/env python
# Copyright 2014-2018 The PySCF Developers. All Rights Reserved.
#
# Licensed under the Apache License, Version 2.0 (the "License");
# you may not use this file except in compliance with the License.
# You may obtain a copy of the License at
#
#     http://www.apache.org/licenses/LICENSE-2.0
#
# Unless required by applicable law or agreed to in writing, software
# distributed under the License is distributed on an "AS IS" BASIS,
# WITHOUT WARRANTIES OR CONDITIONS OF ANY KIND, either express or implied.
# See the License for the specific language governing permissions and
# limitations under the License.
#
# Authors: James D. McClain
#          Mario Motta
#          Yang Gao
#          Qiming Sun <osirpt.sun@gmail.com>
#          Jason Yu
#

import itertools
import time
from functools import reduce
import numpy as np
import h5py

from pyscf import lib
from pyscf.lib import logger
from pyscf.pbc import scf
from pyscf.cc import uccsd
from pyscf.cc import eom_uccsd
from pyscf.cc import eom_rccsd
from pyscf.pbc.lib import kpts_helper
from pyscf.lib.parameters import LOOSE_ZERO_TOL, LARGE_DENOM
from pyscf.pbc.lib.kpts_helper import member, gamma_point
from pyscf import __config__
from pyscf.pbc.cc import kintermediates as imd
from pyscf.pbc.mp.kmp2 import (get_frozen_mask, get_nocc, get_nmo,
                               padded_mo_coeff, padding_k_idx)

einsum = lib.einsum

def kernel(eom, nroots=1, koopmans=False, guess=None, left=False,
           eris=None, imds=None, partition=None, kptlist=None,
           dtype=None, **kwargs):
    '''Calculate excitation energy via eigenvalue solver

    Kwargs:
        nroots : int
            Number of roots (eigenvalues) requested per k-point
        koopmans : bool
            Calculate Koopmans'-like (quasiparticle) excitations only, targeting via
            overlap.
        guess : list of ndarray
            List of guess vectors to use for targeting via overlap.
        left : bool
            If True, calculates left eigenvectors rather than right eigenvectors.
        eris : `object(uccsd._ChemistsERIs)`
            Holds uccsd electron repulsion integrals in chemist notation.
        imds : `object(_IMDS)`
            Holds eom intermediates in chemist notation.
        partition : bool or str
            Use a matrix-partitioning for the doubles-doubles block.
            Can be None, 'mp' (Moller-Plesset, i.e. orbital energies on the diagonal),
            or 'full' (full diagonal elements).
        kptlist : list
            List of k-point indices for which eigenvalues are requested.
        dtype : type
            Type for eigenvectors.
    '''
    cput0 = (time.clock(), time.time())
    log = logger.Logger(eom.stdout, eom.verbose)
    if eom.verbose >= logger.WARN:
        eom.check_sanity()
    eom.dump_flags()

    if imds is None:
        imds = eom.make_imds(eris=eris)

    size = eom.vector_size()
    nroots = min(nroots,size)
    nkpts = eom.nkpts

    if kptlist is None:
        kptlist = range(nkpts)

    # Make the max number of roots the maximum number of occupied orbitals at any given
    # kpoint in the list
    for k, kshift in enumerate(kptlist):
        frozen_orbs = eom.mask_frozen(np.zeros(size, dtype=int), kshift, const=1)
        if isinstance(frozen_orbs, tuple):
            nfrozen  = (np.sum(frozen_orbs[0]), np.sum(frozen_orbs[1]))
            nroots = min(nroots, size - nfrozen[0])
            nroots = min(nroots, size - nfrozen[1])
        else:
            nfrozen = np.sum(frozen_orbs)
            nroots = min(nroots, size - nfrozen)

    if dtype is None:
        dtype = np.result_type(*imds.t1)

    evals = np.zeros((len(kptlist),nroots), np.float)
    evecs = np.zeros((len(kptlist),nroots,size), dtype)
    convs = np.zeros((len(kptlist),nroots), dtype)

    for k, kshift in enumerate(kptlist):
        matvec, diag = eom.gen_matvec(kshift, imds, left=left, **kwargs)
        diag = eom.mask_frozen(diag, kshift, const=LARGE_DENOM)

        user_guess = False
        if guess:
            user_guess = True
            assert len(guess) == nroots
            for g in guess:
                assert g.size == size
        else:
            user_guess = False
            guess = eom.get_init_guess(kshift, nroots, koopmans, diag)
        for ig, g in enumerate(guess):
            guess_norm = np.linalg.norm(g)
            guess_norm_tol = LOOSE_ZERO_TOL
            if guess_norm < guess_norm_tol:
                raise ValueError('Guess vector (id=%d) with norm %.4g is below threshold %.4g.\n'
                                 'This could possibly be due to masking/freezing orbitals.\n'
                                 'Check your guess vector to make sure it has sufficiently large norm.'
                                 % (ig, guess_norm, guess_norm_tol))

        def precond(r, e0, x0):
            return r/(e0-diag+1e-12)

        eig = lib.davidson_nosym1
        if user_guess or koopmans:
            def pickeig(w, v, nr, envs):
                x0 = lib.linalg_helper._gen_x0(envs['v'], envs['xs'])
                idx = np.argmax( np.abs(np.dot(np.array(guess).conj(),np.array(x0).T)), axis=1 )
                return lib.linalg_helper._eigs_cmplx2real(w, v, idx)
            conv_k, evals_k, evecs_k = eig(matvec, guess, precond, pick=pickeig,
                                           tol=eom.conv_tol, max_cycle=eom.max_cycle,
                                           max_space=eom.max_space, nroots=nroots, verbose=eom.verbose)
        else:
            conv_k, evals_k, evecs_k = eig(matvec, guess, precond,
                                           tol=eom.conv_tol, max_cycle=eom.max_cycle,
                                           max_space=eom.max_space, nroots=nroots, verbose=eom.verbose)

        evals_k = evals_k.real
        evals[k] = evals_k
        evecs[k] = evecs_k
        convs[k] = conv_k

        for n, en, vn in zip(range(nroots), evals_k, evecs_k):
            r1, r2 = eom.vector_to_amplitudes(vn, kshift=kshift)
            if isinstance(r1, np.ndarray):
                qp_weight = np.linalg.norm(r1)**2
            else: # for EOM-UCCSD
                r1 = np.hstack([x.ravel() for x in r1])
                qp_weight = np.linalg.norm(r1)**2
            logger.info(eom, 'EOM-CCSD root %d E = %.16g  qpwt = %0.6g',
                        n, en, qp_weight)
    log.timer('EOM-CCSD', *cput0)
    return convs, evals, evecs

def enforce_2p_spin_doublet(r2, kconserv, kshift, orbspin, excitation):
    '''Enforces condition that net spin can only change by +/- 1/2'''
    assert(excitation in ['ip', 'ea'])
    if excitation == 'ip':
        nkpts, nocc, nvir = np.array(r2.shape)[[1, 3, 4]]
    elif excitation == 'ea':
        nkpts, nocc, nvir = np.array(r2.shape)[[1, 2, 3]]
    else:
        raise NotImplementedError

    idxoa = [np.where(orbspin[k][:nocc] == 0)[0] for k in range(nkpts)]
    idxob = [np.where(orbspin[k][:nocc] == 1)[0] for k in range(nkpts)]
    idxva = [np.where(orbspin[k][nocc:] == 0)[0] for k in range(nkpts)]
    idxvb = [np.where(orbspin[k][nocc:] == 1)[0] for k in range(nkpts)]

    if excitation == 'ip':
        for ki, kj in itertools.product(range(nkpts), repeat=2):
            if ki > kj:  # Avoid double-counting of anti-symmetrization
                continue
            ka = kconserv[ki, kshift, kj]
            idxoaa = idxoa[ki][:,None] * nocc + idxoa[kj]
            idxoab = idxoa[ki][:,None] * nocc + idxob[kj]
            idxoba = idxob[ki][:,None] * nocc + idxoa[kj]
            idxobb = idxob[ki][:,None] * nocc + idxob[kj]

            r2_tmp = 0.5 * (r2[ki, kj] - r2[kj, ki].transpose(1, 0, 2))
            r2_tmp = r2_tmp.reshape(nocc**2, nvir)

            # Zero out states with +/- 3 unpaired spins
            r2_tmp[idxobb.ravel()[:, None], idxva[ka]] = 0.0
            r2_tmp[idxoaa.ravel()[:, None], idxvb[ka]] = 0.0

            r2[ki, kj] = r2_tmp.reshape(nocc, nocc, nvir)
            r2[kj, ki] = -r2[ki, kj].transpose(1, 0, 2)  # Enforce antisymmetry
    else:
        for kj, ka in itertools.product(range(nkpts), repeat=2):
            kb = kconserv[kshift, ka, kj]
            if ka > kb:  # Avoid double-counting of anti-symmetrization
                continue

            idxvaa = idxva[ka][:,None] * nvir + idxva[kb]
            idxvab = idxva[ka][:,None] * nvir + idxvb[kb]
            idxvba = idxvb[ka][:,None] * nvir + idxva[kb]
            idxvbb = idxvb[ka][:,None] * nvir + idxvb[kb]

            r2_tmp = 0.5 * (r2[kj, ka] - r2[kj, kb].transpose(0, 2, 1))
            r2_tmp = r2_tmp.reshape(nocc, nvir**2)

            # Zero out states with +/- 3 unpaired spins
            r2_tmp[idxoa[kshift], idxvbb.ravel()[:, None]] = 0.0
            r2_tmp[idxob[kshift], idxvaa.ravel()[:, None]] = 0.0

            r2[kj, ka] = r2_tmp.reshape(nocc, nvir, nvir)
            r2[kj, kb] = -r2[kj, ka].transpose(0, 2, 1)  # Enforce antisymmetry
    return r2

def get_padding_k_idx(eom, cc):
    return padding_k_idx(cc, kind="split")

########################################
# EOM-IP-CCSD
########################################

def enforce_2p_spin_ip_doublet(r2, kconserv, kshift, orbspin):
    return enforce_2p_spin_doublet(r2, kconserv, kshift, orbspin, 'ip')

def spin2spatial_ip_doublet(r1, r2, kconserv, kshift, orbspin):
    '''Convert R1/R2 of spin orbital representation to R1/R2 of
    spatial orbital representation '''
    nkpts, nocc, nvir = np.array(r2.shape)[[1, 3, 4]]

    idxoa = [np.where(orbspin[k][:nocc] == 0)[0] for k in range(nkpts)]
    idxob = [np.where(orbspin[k][:nocc] == 1)[0] for k in range(nkpts)]
    idxva = [np.where(orbspin[k][nocc:] == 0)[0] for k in range(nkpts)]
    idxvb = [np.where(orbspin[k][nocc:] == 1)[0] for k in range(nkpts)]
    nocc_a = len(idxoa[0])  # Assume nocc/nvir same for each k-point
    nocc_b = len(idxob[0])
    nvir_a = len(idxva[0])
    nvir_b = len(idxvb[0])

    r1a = r1[idxoa[kshift]]
    r1b = r1[idxob[kshift]]

    r2aaa = np.zeros((nkpts,nkpts,nocc_a,nocc_a,nvir_a), dtype=r2.dtype)
    r2baa = np.zeros((nkpts,nkpts,nocc_b,nocc_a,nvir_a), dtype=r2.dtype)
    r2abb = np.zeros((nkpts,nkpts,nocc_a,nocc_b,nvir_b), dtype=r2.dtype)
    r2bbb = np.zeros((nkpts,nkpts,nocc_b,nocc_b,nvir_b), dtype=r2.dtype)
    for ki, kj in itertools.product(range(nkpts), repeat=2):
        ka = kconserv[ki, kshift, kj]
        idxoaa = idxoa[ki][:,None] * nocc + idxoa[kj]
        idxoab = idxoa[ki][:,None] * nocc + idxob[kj]
        idxoba = idxob[ki][:,None] * nocc + idxoa[kj]
        idxobb = idxob[ki][:,None] * nocc + idxob[kj]

        r2_tmp = r2[ki, kj].reshape(nocc**2, nvir)
        r2aaa_tmp = lib.take_2d(r2_tmp, idxoaa.ravel(), idxva[ka])
        r2baa_tmp = lib.take_2d(r2_tmp, idxoba.ravel(), idxva[ka])
        r2abb_tmp = lib.take_2d(r2_tmp, idxoab.ravel(), idxvb[ka])
        r2bbb_tmp = lib.take_2d(r2_tmp, idxobb.ravel(), idxvb[ka])

        r2aaa[ki, kj] = r2aaa_tmp.reshape(nocc_a, nocc_a, nvir_a)
        r2baa[ki, kj] = r2baa_tmp.reshape(nocc_b, nocc_a, nvir_a)
        r2abb[ki, kj] = r2abb_tmp.reshape(nocc_a, nocc_b, nvir_b)
        r2bbb[ki, kj] = r2bbb_tmp.reshape(nocc_b, nocc_b, nvir_b)
    return [r1a, r1b], [r2aaa, r2baa, r2abb, r2bbb]

def spatial2spin_ip_doublet(r1, r2, kconserv, kshift, orbspin=None):
    '''Convert R1/R2 of spatial orbital representation to R1/R2 of
    spin orbital representation '''
    r1a, r1b = r1
    r2aaa, r2baa, r2abb, r2bbb = r2
    nkpts, nocc_a, nvir_a = np.array(r2aaa.shape)[[1, 3, 4]]
    nkpts, nocc_b, nvir_b = np.array(r2bbb.shape)[[1, 3, 4]]

    if orbspin is None:
        orbspin = np.zeros((nkpts, nocc_a+nocc_b+nvir_a+nvir_b), dtype=int)
        orbspin[:,1::2] = 1

    nocc = nocc_a + nocc_b
    nvir = nvir_a + nvir_b

    idxoa = [np.where(orbspin[k][:nocc] == 0)[0] for k in range(nkpts)]
    idxob = [np.where(orbspin[k][:nocc] == 1)[0] for k in range(nkpts)]
    idxva = [np.where(orbspin[k][nocc:] == 0)[0] for k in range(nkpts)]
    idxvb = [np.where(orbspin[k][nocc:] == 1)[0] for k in range(nkpts)]

    r1 = np.zeros(nocc, dtype = r1a.dtype)
    r1[idxoa[kshift]] = r1a
    r1[idxob[kshift]] = r1b

    r2 = np.zeros((nkpts, nkpts, nocc**2, nvir), dtype = r2aaa.dtype)
    for ki, kj in itertools.product(range(nkpts), repeat=2):
        ka = kconserv[ki, kshift, kj]
        idxoaa = idxoa[ki][:,None] * nocc + idxoa[kj]
        idxoab = idxoa[ki][:,None] * nocc + idxob[kj]
        idxoba = idxob[ki][:,None] * nocc + idxoa[kj]
        idxobb = idxob[ki][:,None] * nocc + idxob[kj]

        r2aaa_tmp = r2aaa[ki,kj].reshape(nocc_a * nocc_a, nvir_a)
        r2baa_tmp = r2baa[ki,kj].reshape(nocc_b * nocc_a, nvir_a)
        r2abb_tmp = r2abb[ki,kj].reshape(nocc_a * nocc_b, nvir_b)
        r2bbb_tmp = r2bbb[ki,kj].reshape(nocc_b * nocc_b, nvir_b)

        lib.takebak_2d(r2[ki, kj], r2aaa_tmp, idxoaa.ravel(), idxva[ka])
        lib.takebak_2d(r2[ki, kj], r2baa_tmp, idxoba.ravel(), idxva[ka])
        lib.takebak_2d(r2[ki, kj], r2abb_tmp, idxoab.ravel(), idxvb[ka])
        lib.takebak_2d(r2[ki, kj], r2bbb_tmp, idxobb.ravel(), idxvb[ka])

        r2aba_tmp = - r2baa[kj,ki].reshape(nocc_a * nocc_b, nvir_a)
        r2bab_tmp = - r2abb[kj,ki].reshape(nocc_a * nocc_b, nvir_b)

        lib.takebak_2d(r2[ki, kj], r2aba_tmp, idxoab.T.ravel(), idxva[ka])
        lib.takebak_2d(r2[ki, kj], r2bab_tmp, idxoba.T.ravel(), idxvb[ka])

    r2 = r2.reshape(nkpts, nkpts, nocc, nocc, nvir)
    return r1, r2

def vector_to_amplitudes_ip(vector, kshift, nkpts, nmo, nocc, kconserv):
    nvir = nmo - nocc

    r1 = vector[:nocc].copy()
    r2_tril = vector[nocc:].copy().reshape(nkpts*nocc*(nkpts*nocc-1)//2,nvir)
    idx, idy = np.tril_indices(nkpts*nocc, -1)
    r2 = np.zeros((nkpts*nocc,nkpts*nocc,nvir), dtype=vector.dtype)
    r2[idx, idy] = r2_tril
    r2[idy, idx] = -r2_tril
    r2 = r2.reshape(nkpts,nocc,nkpts,nocc,nvir).transpose(0,2,1,3,4)
    return [r1,r2]

def amplitudes_to_vector_ip(r1, r2, kshift, kconserv):
    nkpts, nocc, nvir = np.asarray(r2.shape)[[0,2,4]]
    # From symmetry for aaa and bbb terms, only store lower
    # triangular part (ki,i) < (kj,j)
    idx, idy = np.tril_indices(nkpts*nocc, -1)
    r2 = r2.transpose(0,2,1,3,4).reshape(nkpts*nocc,nkpts*nocc,nvir)
    return np.hstack((r1, r2[idx,idy].ravel()))

def ipccsd_matvec(eom, vector, kshift, imds=None, diag=None):
    '''2ph operators are of the form s_{ij}^{a }, i.e. 'ia' indices are coupled.
    This differs from the restricted case that uses s_{ij}^{ b}.'''
    if imds is None: imds = eom.make_imds()
    nocc = eom.nocc
    nmo = eom.nmo
    nvir = nmo - nocc
    nkpts = eom.nkpts
    kconserv = imds.kconserv
    r1, r2 = vector_to_amplitudes_ip(vector, kshift, nkpts, nmo, nocc, kconserv)

    Hr1 = -np.einsum('mi,m->i', imds.Foo[kshift], r1)
    for km in range(nkpts):
        Hr1 += np.einsum('me,mie->i', imds.Fov[km], r2[km, kshift])
        for kn in range(nkpts):
            Hr1 += - 0.5 * np.einsum('nmie,mne->i', imds.Wooov[kn, km, kshift],
                                     r2[km, kn])

    Hr2 = np.zeros_like(r2)
    for ki, kj in itertools.product(range(nkpts), repeat=2):
        ka = kconserv[ki, kshift, kj]
        Hr2[ki, kj] += lib.einsum('ae,ije->ija', imds.Fvv[ka], r2[ki, kj])

        Hr2[ki, kj] -= lib.einsum('mi,mja->ija', imds.Foo[ki], r2[ki, kj])
        Hr2[ki, kj] += lib.einsum('mj,mia->ija', imds.Foo[kj], r2[kj, ki])

        Hr2[ki, kj] -= np.einsum('maji,m->ija', imds.Wovoo[kshift, ka, kj], r1)
        for km in range(nkpts):
            kn = kconserv[ki, km, kj]
            Hr2[ki, kj] += 0.5 * lib.einsum('mnij,mna->ija',
                                            imds.Woooo[km, kn, ki], r2[km, kn])

    for ki, kj in itertools.product(range(nkpts), repeat=2):
        ka = kconserv[ki, kshift, kj]
        for km in range(nkpts):
            ke = kconserv[km, kshift, kj]
            Hr2[ki, kj] += lib.einsum('maei,mje->ija', imds.Wovvo[km, ka, ke],
                                      r2[km, kj])

            ke = kconserv[km, kshift, ki]
            Hr2[ki, kj] -= lib.einsum('maej,mie->ija', imds.Wovvo[km, ka, ke],
                                      r2[km, ki])

    tmp = lib.einsum('xymnef,xymnf->e', imds.Woovv[:, :, kshift], r2[:, :])  # contract_{km, kn}
    Hr2[:, :] += 0.5 * lib.einsum('e,yxjiea->xyija', tmp, imds.t2[:, :, kshift])  # sum_{ki, kj}

    vector = amplitudes_to_vector_ip(Hr1, Hr2, kshift, kconserv)
    return vector

def lipccsd_matvec(eom, vector, kshift, imds=None, diag=None):
    '''2ph operators are of the form s_{ij}^{ b}, i.e. 'jb' indices are coupled.

    See also `ipccsd_matvec`'''
    if imds is None: imds = eom.make_imds()
    nocc = eom.nocc
    nmo = eom.nmo
    nvir = nmo - nocc
    nkpts = eom.nkpts
    kconserv = imds.kconserv
    r1, r2 = vector_to_amplitudes_ip(vector, kshift, nkpts, nmo, nocc, kconserv)
    dtype = np.result_type(r1, r2)

    Hr1 = -lib.einsum('mi,i->m', imds.Foo[kshift], r1)
    for ki, kj in itertools.product(range(nkpts), repeat=2):
        ka = kconserv[ki, kshift, kj]
        Hr1 += -0.5 * lib.einsum('maji,ija->m', imds.Wovoo[kshift,ka,kj], r2[ki,kj])

    Hr2 = np.zeros_like(r2)
    for km, kn in itertools.product(range(nkpts), repeat=2):
        ke = kconserv[km, kshift, kn]
        Hr2[km,kn] += -lib.einsum('nmie,i->mne', imds.Wooov[kn,km,kshift], r1)
        Hr2[km,kshift] += (km==ke)*lib.einsum('me,n->mne', imds.Fov[km], r1)
        Hr2[kshift,kn] -= (kn==ke)*lib.einsum('ne,m->mne', imds.Fov[kn], r1)

    for km, kn in itertools.product(range(nkpts), repeat=2):
        ke = kconserv[km, kshift, kn]
        Hr2[km,kn] += lib.einsum('ae,mna->mne', imds.Fvv[ke], r2[km,kn])
        tmp1 = lib.einsum('mi,ine->mne', imds.Foo[km], r2[km,kn])
        tmp1T = lib.einsum('ni,ime->mne', imds.Foo[kn], r2[kn,km])
        Hr2[km,kn] += (-tmp1 + tmp1T)

        for ki in range(nkpts):
            kj = kconserv[km,ki,kn]
            Hr2[km,kn] += 0.5 * lib.einsum('mnij,ije->mne', imds.Woooo[km,kn,ki], r2[ki,kj])

            ka = kconserv[ke,km,ki]
            tmp2 = lib.einsum('maei,ina->mne', imds.Wovvo[km,ka,ke], r2[ki,kn])
            ka = kconserv[ke,kn,ki]
            tmp2T = lib.einsum('naei,ima->mne', imds.Wovvo[kn,ka,ke], r2[ki,km])
            Hr2[km,kn] += (tmp2 - tmp2T)

    tmp = np.zeros(nvir, dtype=dtype)
    for ki, kj in itertools.product(range(nkpts), repeat=2):
        ka = kconserv[ki,kshift,kj]
        kf = kshift
        tmp += lib.einsum('ija,ijaf->f',r2[ki,kj],imds.t2[ki,kj,ka])

    for km, kn in itertools.product(range(nkpts), repeat=2):
        ke = kconserv[km, kshift, kn]
        Hr2[km,kn] += 0.5 * lib.einsum('mnfe,f->mne', imds.Woovv[km,kn,kf], tmp)

    vector = amplitudes_to_vector_ip(Hr1, Hr2, kshift, kconserv)
    return vector

def ipccsd_diag(eom, kshift, imds=None):
    if imds is None: imds = eom.make_imds()
    t1, t2 = imds.t1, imds.t2
    nkpts, nocc, nvir = t1.shape
    kconserv = imds.kconserv

    Hr1 = -np.diag(imds.Foo[kshift])

    Hr2 = np.zeros((nkpts,nkpts,nocc,nocc,nvir), dtype=t1.dtype)
    if eom.partition == 'mp':
        foo = eom.eris.fock[:,:nocc,:nocc]
        fvv = eom.eris.fock[:,nocc:,nocc:]
        for ki in range(nkpts):
            for kj in range(nkpts):
                ka = kconserv[ki,kshift,kj]
                Hr2[ki,kj] -= foo[ki].diagonal()[:,None,None]
                Hr2[ki,kj] -= foo[kj].diagonal()[None,:,None]
                Hr2[ki,kj] += fvv[ka].diagonal()[None,None,:]
    else:
        for ki in range(nkpts):
            for kj in range(nkpts):
                ka = kconserv[ki,kshift,kj]
                Hr2[ki,kj] -= imds.Foo[ki].diagonal()[:,None,None]
                Hr2[ki,kj] -= imds.Foo[kj].diagonal()[None,:,None]
                Hr2[ki,kj] += imds.Fvv[ka].diagonal()[None,None,:]

                if ki == kconserv[ki,kj,kj]:
                    Hr2[ki,kj] += np.einsum('ijij->ij', imds.Woooo[ki, kj, ki])[:,:,None]

                Hr2[ki, kj] += lib.einsum('iaai->ia', imds.Wovvo[ki, ka, ka])[:,None,:]
                Hr2[ki, kj] += lib.einsum('jaaj->ja', imds.Wovvo[kj, ka, ka])[None,:,:]

                Hr2[ki, kj] += lib.einsum('ijea,jiea->ija',imds.Woovv[ki,kj,kshift], imds.t2[kj,ki,kshift])

    vector = amplitudes_to_vector_ip(Hr1, Hr2, kshift, kconserv)
    return vector


def ipccsd_star_contract(eom, ipccsd_evals, ipccsd_evecs, lipccsd_evecs, kshift, imds=None):
    """
    Returns:
        e_star (list of float):
            The IP-CCSD* energy.

    Notes:
        The user should check to make sure the right and left eigenvalues
        before running the perturbative correction.

        The 2hp right amplitudes are assumed to be of the form s^{a }_{ij}, i.e.
        the (ia) indices are coupled.

    Reference:
        Saeh, Stanton "...energy surfaces of radicals" JCP 111, 8275 (1999)
    """
    assert (eom.partition == None)
    cpu1 = cpu0 = (time.clock(), time.time())
    log = logger.Logger(eom.stdout, eom.verbose)
    if imds is None:
        imds = eom.make_imds()
    t1, t2 = imds.t1, imds.t2
    eris = imds.eris
    fock = eris.fock
    nkpts, nocc, nvir = t1.shape
    nmo = nocc + nvir
    dtype = np.result_type(t1, t2)
    kconserv = eom.kconserv

    fov = fock[:, :nocc, nocc:]
    foo = [fock[ikpt, :nocc, :nocc].diagonal() for ikpt in range(nkpts)]
    fvv = [fock[ikpt, nocc:, nocc:].diagonal() for ikpt in range(nkpts)]
    mo_energy_occ = np.array([eris.mo_energy[ki][:nocc] for ki in range(nkpts)])
    mo_energy_vir = np.array([eris.mo_energy[ki][nocc:] for ki in range(nkpts)])

    mo_e_o = mo_energy_occ
    mo_e_v = mo_energy_vir

    ipccsd_evecs = np.array(ipccsd_evecs)
    lipccsd_evecs = np.array(lipccsd_evecs)
    e_star = []
    ipccsd_evecs, lipccsd_evecs = [np.atleast_2d(x) for x in [ipccsd_evecs, lipccsd_evecs]]
    ipccsd_evals = np.atleast_1d(ipccsd_evals)
    for ip_eval, ip_evec, ip_levec in zip(ipccsd_evals, ipccsd_evecs, lipccsd_evecs):
        # Enforcing <L|R> = 1
        l1, l2 = vector_to_amplitudes_ip(ip_levec, kshift, nkpts, nmo, nocc, kconserv)
        r1, r2 = vector_to_amplitudes_ip(ip_evec, kshift, nkpts, nmo, nocc, kconserv)
        ldotr = np.dot(l1, r1) + 0.5 * np.dot(l2.ravel(), r2.ravel())

        logger.info(eom, 'Left-right amplitude overlap : %14.8e + 1j %14.8e',
                    ldotr.real, ldotr.imag)
        if abs(ldotr) < 1e-7:
            logger.warn(eom, 'Small %s left-right amplitude overlap. Results '
                             'may be inaccurate.', ldotr)

        l1 /= ldotr
        l2 /= ldotr

        deltaE = 0.0 + 1j*0.0
        for ka, kb in itertools.product(range(nkpts), repeat=2):
            lijkab = np.zeros((nkpts,nkpts,nkpts,nocc,nocc,nocc,nvir,nvir),dtype=dtype)
            rijkab = np.zeros((nkpts,nkpts,nkpts,nocc,nocc,nocc,nvir,nvir),dtype=dtype)
            kklist = kpts_helper.get_kconserv3(eom._cc._scf.cell, eom._cc.kpts,
                          [ka,kb,kshift,range(nkpts),range(nkpts)])

            for ki, kj in itertools.product(range(nkpts), repeat=2):
                kk = kklist[ki,kj]
                #TODO: can reduce size of ijkab arrays since `kk` fixed from other k-points

                # lijkab update
                if kk == kshift and kb == kconserv[ki,ka,kj]:
                    lijkab[ki,kj,kk] += lib.einsum('ijab,k->ijkab', eris.oovv[ki,kj,ka], l1)

                km = kconserv[kj,ka,ki]
                tmp = lib.einsum('jima,mkb->ijkab', eris.ooov[kj,ki,km], l2[km,kk])
                km = kconserv[kj,kb,ki]
                tmpT = lib.einsum('jimb,mka->ijkab', eris.ooov[kj,ki,km], l2[km,kk])
                lijkab[ki,kj,kk] += (-tmp + tmpT)

                ke = kconserv[ka,ki,kb]
                lijkab[ki,kj,kk] += lib.einsum('ieab,jke->ijkab', eris.ovvv[ki,ke,ka], l2[kj,kk])

                # rijkab update
                tmp = lib.einsum('mbke,m->bke', eris.ovov[kshift,kb,kk], r1)
                tmp = lib.einsum('bke,ijae->ijkab', tmp, t2[ki,kj,ka])
                tmpT = lib.einsum('make,m->ake', eris.ovov[kshift,ka,kk], r1)
                tmpT = lib.einsum('ake,ijbe->ijkab', tmpT, t2[ki,kj,kb])
                rijkab[ki,kj,kk] -= (tmp - tmpT)

                km = kconserv[kj,kshift,kk]
                tmp = lib.einsum('mnjk,n->mjk', eris.oooo[km,kshift,kj], r1)
                tmp = lib.einsum('mjk,imab->ijkab', tmp, t2[ki,km,ka])
                rijkab[ki,kj,kk] += tmp

                km = kconserv[kj,ka,ki]
                tmp = lib.einsum('jima,mkb->ijkab', eris.ooov[kj,ki,km].conj(), r2[km,kk])
                km = kconserv[kj,kb,ki]
                tmpT = lib.einsum('jimb,mka->ijkab', eris.ooov[kj,ki,km].conj(), r2[km,kk])
                rijkab[ki,kj,kk] -= (tmp - tmpT)

                ke = kconserv[ka,ki,kb]
                rijkab[ki,kj,kk] += lib.einsum('ieab,jke->ijkab', eris.ovvv[ki,ke,ka].conj(), r2[kj,kk])

            # P(ijk)
            lijkab = lijkab + lijkab.transpose(1,2,0,4,5,3,6,7) + lijkab.transpose(2,0,1,5,3,4,6,7)
            rijkab = rijkab + rijkab.transpose(1,2,0,4,5,3,6,7) + rijkab.transpose(2,0,1,5,3,4,6,7)

            # Creating denominator
            eijk = (mo_e_o[:, None, None, :, None, None] + mo_e_o[None, :, None, None, :, None] +
                    mo_e_o[None, None, :, None, None, :])
            eab = mo_e_v[ka][:, None] + mo_e_v[kb][None, :]
            eijkab = (eijk[:, :, :, :, :, :, None, None] -
                      eab[None, None, None, None, None, None, :, :])
            denom = eijkab + ip_eval
            denom = 1. / denom

            deltaE += lib.einsum('xyzijkab,xyzijkab,xyzijkab', lijkab, rijkab, denom)

        deltaE *= 1./12
        deltaE = deltaE.real
        logger.info(eom, "Exc. energy, delta energy = %16.12f, %16.12f",
        ip_eval + deltaE, deltaE)
        e_star.append(ip_eval + deltaE)
    return e_star


def ipccsd(eom, nroots=1, koopmans=False, guess=None, left=False,
           eris=None, imds=None, partition=None, kptlist=None,
           dtype=None, **kwargs):
    '''See `kernel()` for a description of arguments.'''
    if partition:
        eom.partition = partition.lower()
        assert eom.partition in ['mp','full']
        if eom.partition in ['mp', 'full']:
            raise NotImplementedError
    eom.converged, eom.e, eom.v \
            = kernel(eom, nroots, koopmans, guess, left, eris=eris, imds=imds,
                     partition=partition, kptlist=kptlist, dtype=dtype)
    return eom.e, eom.v


def perturbed_ccsd_kernel(eom, nroots=1, koopmans=False, right_guess=None,
                          left_guess=None, eris=None, imds=None, partition=None,
                          kptlist=None, dtype=None):
    '''Wrapper for running perturbative excited-states that require both left
    and right amplitudes.'''
    from pyscf.cc.eom_rccsd import _sort_left_right_eigensystem
    if imds is None:
        imds = eom.make_imds(eris=eris)

    e_star = []
    for k, kshift in enumerate(kptlist):
        # Right eigenvectors
        r_converged, r_e, r_v = \
                   kernel(eom, nroots, koopmans=koopmans, guess=right_guess, left=False,
                          eris=eris, imds=imds, partition=partition, kptlist=[kshift,], dtype=dtype)
        # Left eigenvectors
        l_converged, l_e, l_v = \
                   kernel(eom, nroots, koopmans=koopmans, guess=right_guess, left=True,
                          eris=eris, imds=imds, partition=partition, kptlist=[kshift,], dtype=dtype)

        ek, r_vk, l_vk = _sort_left_right_eigensystem(eom, r_converged[0], r_e[0], r_v[0],
                                                      l_converged[0], l_e[0], l_v[0])
        e_star.append(eom.ccsd_star_contract(ek, r_vk, l_vk, kshift, imds=imds))
    return e_star


def ipccsd_star(eom, nroots=1, koopmans=False, right_guess=None, left_guess=None,
           eris=None, imds=None, partition=None, kptlist=None,
           dtype=None, **kwargs):
    '''See `kernel()` for a description of arguments.'''
    if partition:
        raise NotImplementedError
    return perturbed_ccsd_kernel(eom, nroots=nroots, koopmans=koopmans,
                                 right_guess=right_guess, left_guess=left_guess, eris=eris,
                                 imds=imds, partition=partition, kptlist=kptlist, dtype=dtype)


def mask_frozen_ip(eom, vector, kshift, const=LARGE_DENOM):
    '''Replaces all frozen orbital indices of `vector` with the value `const`.'''
    r1, r2 = eom.vector_to_amplitudes(vector, kshift=kshift)
    nkpts = eom.nkpts
    nocc, nmo = eom.nocc, eom.nmo
    nvir = nmo - nocc
    kconserv = eom.kconserv

    # Get location of padded elements in occupied and virtual space
    nonzero_opadding, nonzero_vpadding = eom.nonzero_opadding, eom.nonzero_vpadding

    new_r1 = const * np.ones_like(r1)
    new_r2 = const * np.ones_like(r2)

    new_r1[nonzero_opadding[kshift]] = r1[nonzero_opadding[kshift]]
    for ki in range(nkpts):
        for kj in range(nkpts):
            kb = kconserv[ki, kshift, kj]
            idx = np.ix_([ki], [kj], nonzero_opadding[ki], nonzero_opadding[kj], nonzero_vpadding[kb])
            new_r2[idx] = r2[idx]

    return eom.amplitudes_to_vector(new_r1, new_r2, kshift, kconserv)

class EOMIP(eom_rccsd.EOMIP):
    def __init__(self, cc):
        self.kpts = cc.kpts
        self.nonzero_opadding, self.nonzero_vpadding = self.get_padding_k_idx(cc)
        self.kconserv = cc.khelper.kconserv
        eom_rccsd.EOM.__init__(self, cc)

    kernel = ipccsd
    ipccsd = ipccsd
    ipccsd_star = ipccsd_star
    ccsd_star_contract = ipccsd_star_contract

    get_diag = ipccsd_diag
    matvec = ipccsd_matvec
    l_matvec = lipccsd_matvec
    mask_frozen = mask_frozen_ip
    get_padding_k_idx = get_padding_k_idx

    def ipccsd_star_contract(self, ipccsd_evals, ipccsd_evecs, lipccsd_evecs, kshift, imds=None):
        return self.ccsd_star_contract(ipccsd_evals, ipccsd_evecs, lipccsd_evecs, kshift, imds=imds)

    def get_init_guess(self, kshift, nroots=1, koopmans=False, diag=None):
        size = self.vector_size()
        dtype = getattr(diag, 'dtype', np.complex)
        nroots = min(nroots, size)
        guess = []
        if koopmans:
            for n in self.nonzero_opadding[kshift][::-1][:nroots]:
                g = np.zeros(int(size), dtype=dtype)
                g[n] = 1.0
                g = self.mask_frozen(g, kshift, const=0.0)
                guess.append(g)
        else:
            idx = diag.argsort()[:nroots]
            for i in idx:
                g = np.zeros(int(size), dtype=dtype)
                g[i] = 1.0
                g = self.mask_frozen(g, kshift, const=0.0)
                guess.append(g)
        return guess

    @property
    def nkpts(self):
        return len(self.kpts)

    def gen_matvec(self, kshift, imds=None, left=False, **kwargs):
        if imds is None: imds = self.make_imds()
        diag = self.get_diag(kshift, imds)
        if left:
            matvec = lambda xs: [self.l_matvec(x, kshift, imds, diag) for x in xs]
        else:
            matvec = lambda xs: [self.matvec(x, kshift, imds, diag) for x in xs]
        return matvec, diag

    def vector_to_amplitudes(self, vector, kshift=None, nkpts=None, nmo=None, nocc=None, kconserv=None):
        if nmo is None: nmo = self.nmo
        if nocc is None: nocc = self.nocc
        if nkpts is None: nkpts = self.nkpts
        if kconserv is None: kconserv = self.kconserv
        return vector_to_amplitudes_ip(vector, kshift, nkpts, nmo, nocc, kconserv)

    def amplitudes_to_vector(self, r1, r2, kshift, kconserv=None):
        if kconserv is None: kconserv = self.kconserv
        return amplitudes_to_vector_ip(r1, r2, kshift, kconserv)

    def vector_size(self):
        nocc = self.nocc
        nvir = self.nmo - nocc
        nkpts = self.nkpts
        return nocc + nkpts*nocc*(nkpts*nocc-1)*nvir//2

    def make_imds(self, eris=None):
        imds = _IMDS(self._cc, eris=eris)
        imds.make_ip()
        return imds

class EOMIP_Ta(EOMIP):
    '''Class for EOM IPCCSD(T)*(a) method by Matthews and Stanton.'''
    def make_imds(self, eris=None):
        imds = _IMDS(self._cc, eris=eris)
        imds.make_t3p2_ip(self._cc)
        return imds

########################################
# EOM-EA-CCSD
########################################

def enforce_2p_spin_ea_doublet(r2, kconserv, kshift, orbspin):
    return enforce_2p_spin_doublet(r2, kconserv, kshift, orbspin, 'ea')

def spin2spatial_ea_doublet(r1, r2, kconserv, kshift, orbspin):
    '''Convert R1/R2 of spin orbital representation to R1/R2 of
    spatial orbital representation'''
    nkpts, nocc, nvir = np.array(r2.shape)[[1, 2, 3]]

    idxoa = [np.where(orbspin[k][:nocc] == 0)[0] for k in range(nkpts)]
    idxob = [np.where(orbspin[k][:nocc] == 1)[0] for k in range(nkpts)]
    idxva = [np.where(orbspin[k][nocc:] == 0)[0] for k in range(nkpts)]
    idxvb = [np.where(orbspin[k][nocc:] == 1)[0] for k in range(nkpts)]
    nocc_a = len(idxoa[0])
    nocc_b = len(idxob[0])
    nvir_a = len(idxva[0])
    nvir_b = len(idxvb[0])

    r1a = r1[idxva[kshift]]
    r1b = r1[idxvb[kshift]]

    r2aaa = np.zeros((nkpts,nkpts,nocc_a,nvir_a,nvir_a), dtype=r2.dtype)
    r2aba = np.zeros((nkpts,nkpts,nocc_a,nvir_b,nvir_a), dtype=r2.dtype)
    r2bab = np.zeros((nkpts,nkpts,nocc_b,nvir_a,nvir_b), dtype=r2.dtype)
    r2bbb = np.zeros((nkpts,nkpts,nocc_b,nvir_b,nvir_b), dtype=r2.dtype)
    for kj, ka in itertools.product(range(nkpts), repeat=2):
        kb = kconserv[kshift, ka, kj]
        idxvaa = idxva[ka][:,None] * nvir + idxva[kb]
        idxvab = idxva[ka][:,None] * nvir + idxvb[kb]
        idxvba = idxvb[ka][:,None] * nvir + idxva[kb]
        idxvbb = idxvb[ka][:,None] * nvir + idxvb[kb]

        r2_tmp = r2[kj, ka].reshape(nocc, nvir**2)
        r2aaa_tmp = lib.take_2d(r2_tmp, idxoa[kj], idxvaa.ravel())
        r2aba_tmp = lib.take_2d(r2_tmp, idxoa[kj], idxvba.ravel())
        r2bab_tmp = lib.take_2d(r2_tmp, idxob[kj], idxvab.ravel())
        r2bbb_tmp = lib.take_2d(r2_tmp, idxob[kj], idxvbb.ravel())

        r2aaa[kj, ka] = r2aaa_tmp.reshape(nocc_a, nvir_a, nvir_a)
        r2aba[kj, ka] = r2aba_tmp.reshape(nocc_a, nvir_b, nvir_a)
        r2bab[kj, ka] = r2bab_tmp.reshape(nocc_b, nvir_a, nvir_b)
        r2bbb[kj, ka] = r2bbb_tmp.reshape(nocc_b, nvir_b, nvir_b)
    return [r1a, r1b], [r2aaa, r2aba, r2bab, r2bbb]

def spatial2spin_ea_doublet(r1, r2, kconserv, kshift, orbspin=None):
    '''Convert R1/R2 of spatial orbital representation to R1/R2 of
    spin orbital representation'''
    r1a, r1b = r1
    r2aaa, r2aba, r2bab, r2bbb = r2

    nkpts, nocc_a, nvir_a = np.array(r2aaa.shape)[[0, 2, 3]]
    nkpts, nocc_b, nvir_b = np.array(r2bbb.shape)[[0, 2, 3]]

    if orbspin is None:
        orbspin = np.zeros((nocc_a+nvir_a)*2, dtype=int)
        orbspin[1::2] = 1

    nocc = nocc_a + nocc_b
    nvir = nvir_a + nvir_b

    idxoa = [np.where(orbspin[k][:nocc] == 0)[0] for k in range(nkpts)]
    idxob = [np.where(orbspin[k][:nocc] == 1)[0] for k in range(nkpts)]
    idxva = [np.where(orbspin[k][nocc:] == 0)[0] for k in range(nkpts)]
    idxvb = [np.where(orbspin[k][nocc:] == 1)[0] for k in range(nkpts)]

    r1 = np.zeros((nvir), dtype=r1a.dtype)
    r1[idxva[kshift]] = r1a
    r1[idxvb[kshift]] = r1b

    r2 = np.zeros((nkpts,nkpts,nocc,nvir**2), dtype=r2aaa.dtype)
    for kj, ka in itertools.product(range(nkpts), repeat=2):
        kb = kconserv[kshift, ka, kj]
        idxvaa = idxva[ka][:,None] * nvir + idxva[kb]
        idxvab = idxva[ka][:,None] * nvir + idxvb[kb]
        idxvba = idxvb[ka][:,None] * nvir + idxva[kb]
        idxvbb = idxvb[ka][:,None] * nvir + idxvb[kb]

        r2aaa_tmp = r2aaa[kj,ka].reshape(nocc_a, nvir_a*nvir_a)
        r2aba_tmp = r2aba[kj,ka].reshape(nocc_a, nvir_b*nvir_a)
        r2bab_tmp = r2bab[kj,ka].reshape(nocc_b, nvir_a*nvir_b)
        r2bbb_tmp = r2bbb[kj,ka].reshape(nocc_b, nvir_b*nvir_b)

        lib.takebak_2d(r2[kj,ka], r2aaa_tmp, idxoa[kj], idxvaa.ravel())
        lib.takebak_2d(r2[kj,ka], r2aba_tmp, idxoa[kj], idxvba.ravel())
        lib.takebak_2d(r2[kj,ka], r2bab_tmp, idxob[kj], idxvab.ravel())
        lib.takebak_2d(r2[kj,ka], r2bbb_tmp, idxob[kj], idxvbb.ravel())

        r2aab_tmp = -r2aba[kj,kb].reshape(nocc_a, nvir_b*nvir_a)
        r2bba_tmp = -r2bab[kj,kb].reshape(nocc_b, nvir_a*nvir_b)
        lib.takebak_2d(r2[kj,ka], r2bba_tmp, idxob[kj], idxvba.T.ravel())
        lib.takebak_2d(r2[kj,ka], r2aab_tmp, idxoa[kj], idxvab.T.ravel())

    r2 = r2.reshape(nkpts, nkpts, nocc, nvir, nvir)
    return r1, r2

def amplitudes_to_vector_ea(r1, r2, kshift, kconserv):
    nkpts, nocc, nvir = np.asarray(r2.shape)[[0,2,3]]
    r2_tril = np.zeros((nocc*nkpts*nvir*(nkpts*nvir-1)//2), dtype=r2.dtype)
    index = 0
    for kj, ka in itertools.product(range(nkpts), repeat=2):
        kb = kconserv[kshift,ka,kj]
        if ka < kb:
            idx, idy = np.tril_indices(nvir, 0)
        else:
            idx, idy = np.tril_indices(nvir, -1)
        r2_tril[index:index + nocc*len(idy)] = r2[kj,ka,:,idx,idy].reshape(-1)
        index = index + nocc*len(idy)
    vector = np.hstack((r1, r2_tril))
    return vector

def vector_to_amplitudes_ea(vector, kshift, nkpts, nmo, nocc, kconserv):
    nvir = nmo - nocc

    r1 = vector[:nvir].copy()
    r2_tril = vector[nvir:].copy().reshape(nocc*nkpts*nvir*(nkpts*nvir-1)//2)
    r2 = np.zeros((nkpts,nkpts,nocc,nvir,nvir), dtype=vector.dtype)

    index = 0
    for kj, ka in itertools.product(range(nkpts), repeat=2):
        kb = kconserv[kshift,ka,kj]
        if ka < kb:
            idx, idy = np.tril_indices(nvir, 0)
        else:
            idx, idy = np.tril_indices(nvir, -1)
        tmp = r2_tril[index:index + nocc*len(idy)].reshape(-1,nocc)
        r2[kj,ka,:,idx,idy] = tmp
        r2[kj,kb,:,idy,idx] = -tmp
        index = index + nocc*len(idy)

    return [r1,r2]

def eaccsd(eom, nroots=1, koopmans=False, guess=None, left=False,
           eris=None, imds=None, partition=None, kptlist=None,
           dtype=None):
    '''See `ipccsd()` for a description of arguments.'''
    return ipccsd(eom, nroots, koopmans, guess, left, eris, imds,
                  partition, kptlist, dtype)

def eaccsd_matvec(eom, vector, kshift, imds=None, diag=None):
    '''2hp operators are of the form s_{ j}^{ab}, i.e. 'jb' indices are coupled.'''
    if imds is None: imds = eom.make_imds()
    nocc = eom.nocc
    nmo = eom.nmo
    nvir = nmo - nocc
    nkpts = eom.nkpts
    kconserv = imds.kconserv
    r1, r2 = vector_to_amplitudes_ea(vector, kshift, nkpts, nmo, nocc, kconserv)

    Hr1 = np.einsum('ac,c->a', imds.Fvv[kshift], r1)
    for kl in range(nkpts):
        Hr1 += np.einsum('ld,lad->a', imds.Fov[kl], r2[kl, kshift])
        for kc in range(nkpts):
            Hr1 += 0.5*np.einsum('alcd,lcd->a', imds.Wvovv[kshift,kl,kc], r2[kl,kc])

    Hr2 = np.zeros_like(r2)
    for kj, ka in itertools.product(range(nkpts), repeat=2):
        kb = kconserv[kshift,ka,kj]
        Hr2[kj,ka] += np.einsum('abcj,c->jab', imds.Wvvvo[ka,kb,kshift], r1)
        Hr2[kj,ka] += lib.einsum('ac,jcb->jab', imds.Fvv[ka], r2[kj,ka])
        Hr2[kj,ka] -= lib.einsum('bc,jca->jab', imds.Fvv[kb], r2[kj,kb])
        Hr2[kj,ka] -= lib.einsum('lj,lab->jab', imds.Foo[kj], r2[kj,ka])

        for kd in range(nkpts):
            kl = kconserv[kj, kb, kd]
            Hr2[kj, ka] += lib.einsum('lbdj,lad->jab', imds.Wovvo[kl, kb, kd], r2[kl, ka])

            # P(ab)
            kl = kconserv[kj, ka, kd]
            Hr2[kj, ka] -= lib.einsum('ladj,lbd->jab', imds.Wovvo[kl, ka, kd], r2[kl, kb])

            kc = kconserv[ka, kd, kb]
            Hr2[kj, ka] += 0.5 * lib.einsum('abcd,jcd->jab', imds.Wvvvv[ka, kb, kc], r2[kj, kc])

    tmp = lib.einsum('xyklcd,xylcd->k', imds.Woovv[kshift, :, :], r2[:, :])  # contract_{kl, kc}
    Hr2[:, :] -= 0.5*lib.einsum('k,xykjab->xyjab', tmp, imds.t2[kshift, :, :])  # sum_{kj, ka]

    vector = eom.amplitudes_to_vector(Hr1, Hr2, kshift)
    return vector

def leaccsd_matvec(eom, vector, kshift, imds=None, diag=None):
    '''2hp operators are of the form s_{ j}^{ab}, i.e. 'jb' indices are coupled.

    See also `eaccsd_matvec`'''
    if imds is None: imds = eom.make_imds()
    nocc = eom.nocc
    nmo = eom.nmo
    nvir = nmo - nocc
    nkpts = eom.nkpts
    kconserv = imds.kconserv
    r1, r2 = vector_to_amplitudes_ea(vector, kshift, nkpts, nmo, nocc, kconserv)
    dtype = np.result_type(r1, r2)

    Hr1 = np.einsum('ca,c->a', imds.Fvv[kshift], r1)
    for kj, kb in itertools.product(range(nkpts), repeat=2):
        kc = kconserv[kshift,kb,kj]
        Hr1 += 0.5*lib.einsum('cbaj,jcb->a',imds.Wvvvo[kc,kb,kshift],r2[kj,kc])

    Hr2 = np.zeros_like(r2)
    for kj, ka in itertools.product(range(nkpts), repeat=2):
        kb = kconserv[kshift,ka,kj]
        Hr2[kj,ka] += lib.einsum('cjab,c->jab',imds.Wvovv[kshift,kj,ka],r1)
        Hr2[kj,kshift] += (kj==kb)*lib.einsum('jb,a->jab',imds.Fov[kj],r1)
        Hr2[kj,ka] -= (kj==ka)*lib.einsum('ja,b->jab',imds.Fov[kj],r1)

    for kj, ka in itertools.product(range(nkpts), repeat=2):
        kb = kconserv[kshift,ka,kj]
        tmp1 = lib.einsum('ca,jcb->jab',imds.Fvv[ka],r2[kj,ka])
        tmp1T = lib.einsum('cb,jca->jab',imds.Fvv[kb],r2[kj,kb])
        Hr2[kj,ka] += (tmp1 - tmp1T)
        Hr2[kj,ka] += -lib.einsum('jl,lab->jab',imds.Foo[kj],r2[kj,ka])

        for kd in range(nkpts):
            km = kconserv[kj,kb,kd]
            tmp2 = lib.einsum('jdbm,mad->jab',imds.Wovvo[kj,kd,kb],r2[km,ka])
            km = kconserv[kj,ka,kd]
            tmp2T = lib.einsum('jdam,mbd->jab',imds.Wovvo[kj,kd,ka],r2[km,kb])
            Hr2[kj,ka] += (tmp2 - tmp2T)

            kc = kconserv[ka,kd,kb]
            Hr2[kj,ka] += 0.5*lib.einsum('cdab,jcd->jab',imds.Wvvvv[kc,kd,ka],r2[kj,kc])

    tmp = np.zeros(nocc, dtype=dtype)
    for kj, ka in itertools.product(range(nkpts), repeat=2):
        kb = kconserv[kshift,ka,kj]
        tmp += lib.einsum('jab,kjab->k',r2[kj,ka],imds.t2[kshift,kj,ka])

    for kj, ka in itertools.product(range(nkpts), repeat=2):
        kb = kconserv[kshift,ka,kj]
        Hr2[kj,ka] += -0.5*lib.einsum('kjab,k->jab',imds.Woovv[kshift,kj,ka],tmp)

    vector = eom.amplitudes_to_vector(Hr1, Hr2, kshift)
    return vector


def eaccsd_diag(eom, kshift, imds=None):
    if imds is None: imds = eom.make_imds()
    t1, t2 = imds.t1, imds.t2
    nkpts, nocc, nvir = t1.shape
    kconserv = imds.kconserv

    Hr1 = np.diag(imds.Fvv[kshift])

    Hr2 = np.zeros((nkpts,nkpts,nocc,nvir,nvir), dtype=t1.dtype)
    if eom.partition == 'mp': # This case is untested
        foo = eom.eris.fock[:,:nocc,:nocc]
        fvv = eom.eris.fock[:,nocc:,nocc:]
        for kj in range(nkpts):
            for ka in range(nkpts):
                kb = kconserv[kshift,ka,kj]
                Hr2[kj,ka] -= foo[kj].diagonal()[:,None,None]
                Hr2[kj,ka] -= fvv[ka].diagonal()[None,:,None]
                Hr2[kj,ka] += fvv[kb].diagonal()[None,None,:]
    else:
        for kj in range(nkpts):
            for ka in range(nkpts):
                kb = kconserv[kshift,ka,kj]
                Hr2[kj,ka] -= imds.Foo[kj].diagonal()[:,None,None]
                Hr2[kj,ka] += imds.Fvv[ka].diagonal()[None,:,None]
                Hr2[kj,ka] += imds.Fvv[kb].diagonal()[None,None,:]

                Hr2[kj,ka] += np.einsum('jbbj->jb', imds.Wovvo[kj,kb,kb])[:, None, :]
                Hr2[kj,ka] += np.einsum('jaaj->ja', imds.Wovvo[kj,ka,ka])[:, :, None]

                if ka == kconserv[ka,kb,kb]:
                    Hr2[kj,ka] += np.einsum('abab->ab', imds.Wvvvv[ka,kb,ka])[None,:,:]

                Hr2[kj,ka] -= np.einsum('kjab,kjab->jab',imds.Woovv[kshift,kj,ka],imds.t2[kshift,kj,ka])

    vector = amplitudes_to_vector_ea(Hr1, Hr2, kshift, kconserv)
    return vector

def eaccsd_star_contract(eom, eaccsd_evals, eaccsd_evecs, leaccsd_evecs, kshift, imds=None):
    """
    Returns:
        e_star (list of float):
            The EA-CCSD* energy.

    Notes:
        The user should check to make sure the right and left eigenvalues
        before running the perturbative correction.

    Reference:
        Saeh, Stanton "...energy surfaces of radicals" JCP 111, 8275 (1999)
    """
    assert (eom.partition == None)
    cpu1 = cpu0 = (time.clock(), time.time())
    log = logger.Logger(eom.stdout, eom.verbose)
    if imds is None:
        imds = eom.make_imds()
    t1, t2 = imds.t1, imds.t2
    eris = imds.eris
    fock = eris.fock
    nkpts, nocc, nvir = t1.shape
    nmo = nocc + nvir
    dtype = np.result_type(t1, t2)
    kconserv = eom.kconserv

    fov = fock[:, :nocc, nocc:]
    foo = [fock[ikpt, :nocc, :nocc].diagonal() for ikpt in range(nkpts)]
    fvv = [fock[ikpt, nocc:, nocc:].diagonal() for ikpt in range(nkpts)]
    mo_energy_occ = np.array([eris.mo_energy[ki][:nocc] for ki in range(nkpts)])
    mo_energy_vir = np.array([eris.mo_energy[ki][nocc:] for ki in range(nkpts)])

    mo_e_o = mo_energy_occ
    mo_e_v = mo_energy_vir

    eaccsd_evecs = np.array(eaccsd_evecs)
    leaccsd_evecs = np.array(leaccsd_evecs)
    e_star = []
    eaccsd_evecs, leaccsd_evecs = [np.atleast_2d(x) for x in [eaccsd_evecs, leaccsd_evecs]]
    eaccsd_evals = np.atleast_1d(eaccsd_evals)
    for ea_eval, ea_evec, ea_levec in zip(eaccsd_evals, eaccsd_evecs, leaccsd_evecs):
        # Enforcing <L|R> = 1
        l1, l2 = vector_to_amplitudes_ea(ea_levec, kshift, nkpts, nmo, nocc, kconserv)
        r1, r2 = vector_to_amplitudes_ea(ea_evec, kshift, nkpts, nmo, nocc, kconserv)
        ldotr = np.dot(l1, r1) + 0.5 * np.dot(l2.ravel(), r2.ravel())

        logger.info(eom, 'Left-right amplitude overlap : %14.8e + 1j %14.8e',
                    ldotr.real, ldotr.imag)
        if abs(ldotr) < 1e-7:
            logger.warn(eom, 'Small %s left-right amplitude overlap. Results '
                             'may be inaccurate.', ldotr)

        l1 /= ldotr
        l2 /= ldotr

        deltaE = 0.0 + 1j*0.0
        for ki, kj in itertools.product(range(nkpts), repeat=2):
            lijabc = np.zeros((nkpts,nkpts,nkpts,nocc,nocc,nvir,nvir,nvir),dtype=dtype)
            rijabc = np.zeros((nkpts,nkpts,nkpts,nocc,nocc,nvir,nvir,nvir),dtype=dtype)
            kklist = kpts_helper.get_kconserv3(eom._cc._scf.cell, eom._cc.kpts,
                          [ki,kj,kshift,range(nkpts),range(nkpts)])

            for ka, kb in itertools.product(range(nkpts), repeat=2):
                #TODO: can reduce size of ijabc arrays since `kc` fixed from other k-points
                kc = kklist[ka,kb]

                # lijabc update
                if kc == kshift and kb == kconserv[ki,ka,kj]:
                    lijabc[ka,kb,kc] -= lib.einsum('ijab,c->ijabc', eris.oovv[ki,kj,ka], l1)

                km = kconserv[kj,ka,ki]
                lijabc[ka,kb,kc] -= lib.einsum('jima,mbc->ijabc', eris.ooov[kj,ki,km], l2[km,kb])

                ke = kconserv[ka,ki,kb]
                tmp = lib.einsum('ieab,jce->ijabc', eris.ovvv[ki,ke,ka], l2[kj,kc])
                ke = kconserv[ka,kj,kb]
                tmpT = lib.einsum('jeab,ice->ijabc', eris.ovvv[kj,ke,ka], l2[ki,kc])
                lijabc[ka,kb,kc] -= (tmp - tmpT)

                # rijabc update
                ke = kconserv[kb,kshift,kc]
                tmp = lib.einsum('bcef,f->bce', eris.vvvv[kb,kc,ke], r1)
                tmp = lib.einsum('bce,ijae->ijabc', tmp, t2[ki,kj,ka])
                rijabc[ka,kb,kc] -= tmp

                km = kconserv[kj,kc,kshift]
                tmp = lib.einsum('mcje,e->mcj', eris.ovov[km,kc,kj], r1)
                tmp = lib.einsum('mcj,imab->ijabc', tmp, t2[ki,km,ka])
                km = kconserv[ki,kc,kshift]
                tmpT = lib.einsum('mcie,e->mci', eris.ovov[km,kc,ki], r1)
                tmpT = lib.einsum('mci,jmab->ijabc', tmpT, t2[kj,km,ka])
                rijabc[ka,kb,kc] += (tmp - tmpT)

                km = kconserv[kj,ka,ki]
                rijabc[ka,kb,kc] += lib.einsum('jima,mcb->ijabc', eris.ooov[kj,ki,km].conj(), r2[km,kc])

                ke = kconserv[ka,ki,kb]
                tmp = lib.einsum('ieab,jce->ijabc', eris.ovvv[ki,ke,ka].conj(), r2[kj,kc])
                ke = kconserv[ka,kj,kb]
                tmpT = lib.einsum('jeab,ice->ijabc', eris.ovvv[kj,ke,ka].conj(), r2[ki,kc])
                rijabc[ka,kb,kc] -= (tmp - tmpT)

            # P(ijk)
            lijabc = lijabc + lijabc.transpose(1,2,0,3,4,6,7,5) + lijabc.transpose(2,0,1,3,4,7,5,6)
            rijabc = rijabc + rijabc.transpose(1,2,0,3,4,6,7,5) + rijabc.transpose(2,0,1,3,4,7,5,6)

            # Creating denominator
            eabc = (mo_e_v[:, None, None, :, None, None] + mo_e_v[None, :, None, None, :, None] +
                    mo_e_v[None, None, :, None, None, :])
            eij = mo_e_o[ki][:, None] + mo_e_o[kj][None, :]
            eijabc = (eij[None, None, None, :, :, None, None, None] -
                      eabc[:, :, :, None, None, :, :, :])
            denom = eijabc + ea_eval
            denom = 1. / denom

            deltaE += lib.einsum('xyzijabc,xyzijabc,xyzijabc', lijabc, rijabc, denom)

        deltaE *= 1./12
        deltaE = deltaE.real
        logger.info(eom, "Exc. energy, delta energy = %16.12f, %16.12f",
        ea_eval + deltaE, deltaE)
        e_star.append(ea_eval + deltaE)
    return e_star

def eaccsd_star(eom, nroots=1, koopmans=False, right_guess=None, left_guess=None,
           eris=None, imds=None, partition=None, kptlist=None,
           dtype=None, **kwargs):
    '''See `kernel()` for a description of arguments.'''
    if partition:
        raise NotImplementedError
    return perturbed_ccsd_kernel(eom, nroots=nroots, koopmans=koopmans,
                                 right_guess=right_guess, left_guess=left_guess, eris=eris,
                                 imds=imds, partition=partition, kptlist=kptlist, dtype=dtype)


def mask_frozen_ea(eom, vector, kshift, const=LARGE_DENOM):
    '''Replaces all frozen orbital indices of `vector` with the value `const`.'''
    r1, r2 = eom.vector_to_amplitudes(vector, kshift=kshift)
    kconserv = eom.kconserv
    nkpts = eom.nkpts
    nocc, nmo = eom.nocc, eom.nmo
    nvir = nmo - nocc

    # Get location of padded elements in occupied and virtual space
    nonzero_opadding, nonzero_vpadding = eom.nonzero_opadding, eom.nonzero_vpadding

    new_r1 = const * np.ones_like(r1)
    new_r2 = const * np.ones_like(r2)

    new_r1[nonzero_vpadding[kshift]] = r1[nonzero_vpadding[kshift]]
    for kj in range(nkpts):
        for ka in range(nkpts):
            kb = kconserv[kshift, ka, kj]
            idx = np.ix_([kj], [ka], nonzero_opadding[kj], nonzero_vpadding[ka], nonzero_vpadding[kb])
            new_r2[idx] = r2[idx]

    return eom.amplitudes_to_vector(new_r1, new_r2, kshift, kconserv)

class EOMEA(eom_rccsd.EOMEA):
    def __init__(self, cc):
        self.kpts = cc.kpts
        self.nonzero_opadding, self.nonzero_vpadding = self.get_padding_k_idx(cc)
        self.kconserv = cc.khelper.kconserv
        eom_rccsd.EOM.__init__(self, cc)

    kernel = eaccsd
    eaccsd = eaccsd
    eaccsd_star = eaccsd_star
    ccsd_star_contract = eaccsd_star_contract

    get_diag = eaccsd_diag
    matvec = eaccsd_matvec
    l_matvec = leaccsd_matvec
    mask_frozen = mask_frozen_ea
    get_padding_k_idx = get_padding_k_idx

    def eaccsd_star_contract(self, eaccsd_evals, eaccsd_evecs, leaccsd_evecs, kshift, imds=None):
        return self.ccsd_star_contract(eaccsd_evals, eaccsd_evecs, leaccsd_evecs, kshift, imds=imds)

    def get_init_guess(self, kshift, nroots=1, koopmans=False, diag=None):
        size = self.vector_size()
        dtype = getattr(diag, 'dtype', np.complex)
        nroots = min(nroots, size)
        guess = []
        if koopmans:
            for n in self.nonzero_vpadding[kshift][:nroots]:
                g = np.zeros(int(size), dtype=dtype)
                g[n] = 1.0
                g = self.mask_frozen(g, kshift, const=0.0)
                guess.append(g)
        else:
            idx = diag.argsort()[:nroots]
            for i in idx:
                g = np.zeros(int(size), dtype=dtype)
                g[i] = 1.0
                g = self.mask_frozen(g, kshift, const=0.0)
                guess.append(g)
        return guess

    @property
    def nkpts(self):
        return len(self.kpts)

    def gen_matvec(self, kshift, imds=None, left=False, **kwargs):
        if imds is None: imds = self.make_imds()
        diag = self.get_diag(kshift, imds)
        if left:
            matvec = lambda xs: [self.l_matvec(x, kshift, imds, diag) for x in xs]
        else:
            matvec = lambda xs: [self.matvec(x, kshift, imds, diag) for x in xs]
        return matvec, diag

    def vector_to_amplitudes(self, vector, kshift=None, nkpts=None, nmo=None, nocc=None, kconserv=None):
        if nmo is None: nmo = self.nmo
        if nocc is None: nocc = self.nocc
        if nkpts is None: nkpts = self.nkpts
        if kconserv is None: kconserv = self.kconserv
        return vector_to_amplitudes_ea(vector, kshift, nkpts, nmo, nocc, kconserv)

    def amplitudes_to_vector(self, r1, r2, kshift, kconserv=None):
        if kconserv is None: kconserv = self.kconserv
        return amplitudes_to_vector_ea(r1, r2, kshift, kconserv)

    def vector_size(self):
        nocc = self.nocc
        nvir = self.nmo - nocc
        nkpts = self.nkpts
        return nvir + nocc*nkpts*nvir*(nkpts*nvir-1)//2

    def make_imds(self, eris=None):
        imds = _IMDS(self._cc, eris)
        imds.make_ea()
        return imds

<<<<<<< HEAD
########################################
# EOM-EE-CCSD
########################################

def eeccsd(eom, nroots=1, koopmans=False, guess=None, left=False,
           eris=None, imds=None, partition=None, kptlist=None,
           dtype=None):
    '''See `ipccsd()` for a description of arguments.'''
    return ipccsd(eom, nroots, koopmans, guess, left, eris, imds,
                  partition, kptlist, dtype)


class EOMEE(eom_rccsd.EOM):
    def __init__(self, cc):
        self.kpts = cc.kpts
        eom_rccsd.EOM.__init__(self, cc)

    kernel = eeccsd
    eeccsd = eeccsd

=======
class EOMEA_Ta(EOMEA):
    '''Class for EOM EACCSD(T)*(a) method by Matthews and Stanton.'''
    def make_imds(self, eris=None):
        imds = _IMDS(self._cc, eris=eris)
        imds.make_t3p2_ea(self._cc)
        return imds
>>>>>>> 6d3f5569

class _IMDS:
    # Exactly the same as RCCSD IMDS except
    # -- rintermediates --> gintermediates
    # -- Loo, Lvv, cc_Fov --> Foo, Fvv, Fov
    # -- One less 2-virtual intermediate
    def __init__(self, cc, eris=None):
        self._cc = cc
        self.verbose = cc.verbose
        self.kconserv = kpts_helper.get_kconserv(cc._scf.cell, cc.kpts)
        self.stdout = cc.stdout
        self.t1, self.t2 = cc.t1, cc.t2
        if eris is None:
            eris = cc.ao2mo()
        self.eris = eris
        self._made_shared = False
        self.made_ip_imds = False
        self.made_ea_imds = False
        self.made_ee_imds = False

    def _make_shared(self):
        cput0 = (time.clock(), time.time())

        kconserv = self.kconserv
        t1, t2, eris = self.t1, self.t2, self.eris

        self.Foo = imd.Foo(self._cc, t1, t2, eris, kconserv)
        self.Fvv = imd.Fvv(self._cc, t1, t2, eris, kconserv)
        self.Fov = imd.Fov(self._cc, t1, t2, eris, kconserv)

        # 2 virtuals
        self.Wovvo = imd.Wovvo(self._cc, t1, t2, eris, kconserv)
        self.Woovv = eris.oovv

        self._made_shared = True
        logger.timer_debug1(self, 'EOM-CCSD shared intermediates', *cput0)
        return self

    def make_ip(self):
        if not self._made_shared:
            self._make_shared()

        cput0 = (time.clock(), time.time())

        kconserv = self.kconserv
        t1, t2, eris = self.t1, self.t2, self.eris

        # 0 or 1 virtuals
        self.Woooo = imd.Woooo(self._cc, t1, t2, eris, kconserv)
        self.Wooov = imd.Wooov(self._cc, t1, t2, eris, kconserv)
        self.Wovoo = imd.Wovoo(self._cc, t1, t2, eris, kconserv)

        self.made_ip_imds = True
        logger.timer_debug1(self, 'EOM-CCSD IP intermediates', *cput0)
        return self

    def make_t3p2_ip(self, cc):
        cput0 = (time.clock(), time.time())

        t1, t2, eris = cc.t1, cc.t2, self.eris
        delta_E_corr, pt1, pt2, Wovoo, Wvvvo = \
            imd.get_t3p2_imds_slow(cc, t1, t2, eris)
        self.t1 = pt1
        self.t2 = pt2

        self._made_shared = False  # Force update
        self.make_ip()  # Make after t1/t2 updated
        self.Wovoo = self.Wovoo + Wovoo

        self.made_ip_imds = True
        logger.timer_debug1(self, 'EOM-CCSD(T)a IP intermediates', *cput0)
        return self

    def make_ea(self):
        if not self._made_shared:
            self._make_shared()

        cput0 = (time.clock(), time.time())

        kconserv = self.kconserv
        t1, t2, eris = self.t1, self.t2, self.eris

        # FIXME DELETE WOOOO
        # 0 or 1 virtuals
        self.Woooo = imd.Woooo(self._cc, t1, t2, eris, kconserv)
        # 3 or 4 virtuals
        self.Wvovv = imd.Wvovv(self._cc, t1, t2, eris, kconserv)
        self.Wvvvv = imd.Wvvvv(self._cc, t1, t2, eris, kconserv)
        self.Wvvvo = imd.Wvvvo(self._cc, t1, t2, eris, kconserv)

        self.made_ea_imds = True
        logger.timer_debug1(self, 'EOM-CCSD EA intermediates', *cput0)
        return self

    def make_t3p2_ea(self, cc):
        cput0 = (time.clock(), time.time())

        t1, t2, eris = cc.t1, cc.t2, self.eris
        delta_E_corr, pt1, pt2, Wovoo, Wvvvo = \
            imd.get_t3p2_imds_slow(cc, t1, t2, eris)
        self.t1 = pt1
        self.t2 = pt2

        self._made_shared = False  # Force update
        self.make_ea()  # Make after t1/t2 updated
        self.Wvvvo = self.Wvvvo + Wvvvo

        self.made_ea_imds = True
        logger.timer_debug1(self, 'EOM-CCSD(T)a EA intermediates', *cput0)
        return self

    def make_ee(self):
        if not self._made_shared:
            self._make_shared()

        cput0 = (time.clock(), time.time())

        kconserv = self.kconserv
        t1, t2, eris = self.t1, self.t2, self.eris

        if not self.made_ip_imds:
            # 0 or 1 virtuals
            self.Woooo = imd.Woooo(self._cc, t1, t2, eris, kconserv)
            self.Wooov = imd.Wooov(self._cc, t1, t2, eris, kconserv)
            self.Wovoo = imd.Wovoo(self._cc, t1, t2, eris, kconserv)
        if not self.made_ea_imds:
            # 3 or 4 virtuals
            self.Wvovv = imd.Wvovv(self._cc, t1, t2, eris, kconserv)
            self.Wvvvv = imd.Wvvvv(self._cc, t1, t2, eris, kconserv)
            self.Wvvvo = imd.Wvvvo(self._cc, t1, t2, eris, self.Wvvvv, kconserv)

        self.made_ee_imds = True
        logger.timer(self, 'EOM-CCSD EE intermediates', *cput0)
        return self

if __name__ == '__main__':
    from pyscf.pbc import gto, scf, cc

    cell = gto.Cell()
    cell.atom='''
    C 0.000000000000   0.000000000000   0.000000000000
    C 1.685068664391   1.685068664391   1.685068664391
    '''
    cell.basis = { 'C': [[0, (0.8, 1.0)],
                         [1, (1.0, 1.0)]]}
    cell.pseudo = 'gth-pade'
    cell.a = '''
    0.000000000, 3.370137329, 3.370137329
    3.370137329, 0.000000000, 3.370137329
    3.370137329, 3.370137329, 0.000000000'''
    cell.unit = 'B'
    cell.verbose = 5
    cell.build()

    # Running HF and CCSD with 1x1x2 Monkhorst-Pack k-point mesh
    kmf = scf.KRHF(cell, kpts=cell.make_kpts([1,1,2]), exxdiv=None)
    kmf.conv_tol_grad = 1e-8
    ehf = kmf.kernel()

    mycc = cc.KGCCSD(kmf)
    mycc.conv_tol = 1e-12
    mycc.conv_tol_normt = 1e-10
    eris = mycc.ao2mo(mycc.mo_coeff)
    ecc, t1, t2 = mycc.kernel()
    print(ecc - -0.155298393321855)

    eom = EOMIP(mycc)
    e, v = eom.ipccsd(nroots=2, kptlist=[0])

    eom = EOMEA(mycc)
    eom.max_cycle = 100
    e, v = eom.eaccsd(nroots=2, koopmans=True, kptlist=[0])<|MERGE_RESOLUTION|>--- conflicted
+++ resolved
@@ -1272,7 +1272,13 @@
         imds.make_ea()
         return imds
 
-<<<<<<< HEAD
+class EOMEA_Ta(EOMEA):
+    '''Class for EOM EACCSD(T)*(a) method by Matthews and Stanton.'''
+    def make_imds(self, eris=None):
+        imds = _IMDS(self._cc, eris=eris)
+        imds.make_t3p2_ea(self._cc)
+        return imds
+
 ########################################
 # EOM-EE-CCSD
 ########################################
@@ -1292,15 +1298,6 @@
 
     kernel = eeccsd
     eeccsd = eeccsd
-
-=======
-class EOMEA_Ta(EOMEA):
-    '''Class for EOM EACCSD(T)*(a) method by Matthews and Stanton.'''
-    def make_imds(self, eris=None):
-        imds = _IMDS(self._cc, eris=eris)
-        imds.make_t3p2_ea(self._cc)
-        return imds
->>>>>>> 6d3f5569
 
 class _IMDS:
     # Exactly the same as RCCSD IMDS except
