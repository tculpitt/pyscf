--- conflicted
+++ resolved
@@ -560,11 +560,6 @@
                         'May cause issues in convergence.', gap)
 
     kconserv = kpts_helper.get_kconserv(cell, kpts)
-<<<<<<< HEAD
-    # The bottom nao//2 coefficients are down (up) spin while the top are up (down).
-    # These are 'spin-less' quantities; spin-conservation will be added manually.
-=======
->>>>>>> 5c6b04d5
     if not hasattr(mo_coeff[0], 'orbspin'):
         # The bottom nao//2 coefficients are down (up) spin while the top are up (down).
         mo_a_coeff = [mo[:nao // 2] for mo in eris.mo_coeff]
