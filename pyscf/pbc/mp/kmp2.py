--- conflicted
+++ resolved
@@ -104,15 +104,6 @@
         for kj in range(nkpts):
             for ka in range(nkpts):
                 kb = kconserv[ki,ka,kj]
-<<<<<<< HEAD
-                orbo_i = mo_coeff[ki][:,:nocc]
-                orbo_j = mo_coeff[kj][:,:nocc]
-                orbv_a = mo_coeff[ka][:,nocc:]
-                orbv_b = mo_coeff[kb][:,nocc:]
-                oovv_ij[ka] = fao2mo((orbo_i,orbv_a,orbo_j,orbv_b),
-                                     (mp.kpts[ki],mp.kpts[ka],mp.kpts[kj],mp.kpts[kb]),
-                                     compact=False).reshape(nocc,nvir,nocc,nvir).transpose(0,2,1,3) / nkpts
-=======
                 # (ia|jb)
                 if with_df_ints:
                     oovv_ij[ka] = (1./nkpts) * einsum("Lia,Ljb->iajb", Lov[ki, ka], Lov[kj, kb]).transpose(0,2,1,3)
@@ -124,7 +115,6 @@
                     oovv_ij[ka] = fao2mo((orbo_i,orbv_a,orbo_j,orbv_b),
                                          (mp.kpts[ki],mp.kpts[ka],mp.kpts[kj],mp.kpts[kb]),
                                          compact=False).reshape(nocc,nvir,nocc,nvir).transpose(0,2,1,3) / nkpts
->>>>>>> 09834c8f
             for ka in range(nkpts):
                 kb = kconserv[ki,ka,kj]
 
@@ -142,13 +132,9 @@
                 if with_t2:
                     t2[ki, kj, ka] = t2_ijab
                 woovv = 2*oovv_ij[ka] - oovv_ij[kb].transpose(0,1,3,2)
-<<<<<<< HEAD
-                emp2 += np.einsum('ijab,ijab', t2_ijab, woovv).real
-=======
                 emp2 += einsum('ijab,ijab', t2_ijab, woovv).real
 
     log.timer("KMP2", *cput0)
->>>>>>> 09834c8f
 
     emp2 /= nkpts
 
@@ -732,8 +718,6 @@
     get_frozen_mask = get_frozen_mask
     make_rdm1 = make_rdm1
     make_rdm2 = make_rdm2
-<<<<<<< HEAD
-=======
 
     def dump_flags(self):
         logger.info(self, "")
@@ -752,7 +736,6 @@
             lib.current_memory()[0],
         )
         return self
->>>>>>> 09834c8f
 
     def kernel(self, mo_energy=None, mo_coeff=None, with_t2=WITH_T2):
         if mo_energy is None:
@@ -807,4 +790,4 @@
 
     mymp = mp.KMP2(kmf)
     emp2, t2 = mymp.kernel()
-    print(emp2 - -0.204721432828996)
+    print(emp2 - -0.204721432828996)