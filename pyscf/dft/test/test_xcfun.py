--- conflicted
+++ resolved
@@ -277,11 +277,7 @@
         check('TPSS,' ,                               f_place=-3, k_place=-4)
         #check('REVTPSS,', deriv=1)  # xcfun crash
         check('APBE,')
-<<<<<<< HEAD
-        check('BLOC,' ,                               f_place=-3, k_place=-5)
-=======
         #check('BLOC,' , deriv=2)
->>>>>>> 09834c8f
         check('PBEINT,', e_place=7, v_place=6, f_place=5, k_place=4)
 
         check(',vwn3')
@@ -376,11 +372,7 @@
         check('TPSS,' ,                               f_place=-4, k_place=-4)
         #check('REVTPSS,', deriv=1)  # xcfun crash
         check('APBE,')
-<<<<<<< HEAD
-        check('BLOC,' ,                               f_place=-4, k_place=-5)
-=======
         #check('BLOC,' , deriv=2)
->>>>>>> 09834c8f
         check('PBEINT,', e_place=7, v_place=6, f_place=5, k_place=4)
 
         check(',vwn3', e_place=2, v_place=1, f_place=1, k_place=0)
@@ -434,4 +426,4 @@
 
 if __name__ == "__main__":
     print("Test xcfun")
-    unittest.main()
+    unittest.main()