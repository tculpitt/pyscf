--- conflicted
+++ resolved
@@ -22,7 +22,6 @@
     log.note("Fock space dimension: %g",2**self.n_qubit)
 
     Hamiltonian = self.hamiltonian
-    #ham_dim = Hamiltonian.shape[0]
     psi_HF = self.psi_hf
     S2_op = self.s2_op
 
@@ -364,12 +363,8 @@
 
         # diagonalize FCI Hamiltonian
         ham_kern = self.hamiltonian
-<<<<<<< HEAD
         ham_dim = ham_kern.shape[0]
-=======
-        #ham_dim = ham_kern.shape[0]
         E_FCI, C_FCI = numpy.linalg.eigh(ham_kern.todense()) #eigh should use dense matrix
->>>>>>> 150b94db
 
         # Fock space target for number of electrons
         if num_e is None:
