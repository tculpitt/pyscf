--- conflicted
+++ resolved
@@ -546,21 +546,11 @@
     nvir_a = len(idxva)
     nvir_b = len(idxvb)
 
-<<<<<<< HEAD
-    #[r1a, r1b], [r2aaa, r2aba, r2bab, r2bbb] = spin2spatial_ea(r1, r2, orbspin)
-    r1a = r1[idxva]
-    r1b = r1[idxvb]
-    r2aaa = r2[np.ix_(idxoa, idxva, idxva)]
-    r2aba = r2[np.ix_(idxoa, idxvb, idxva)]
-    r2bab = r2[np.ix_(idxob, idxva, idxvb)]
-    r2bbb = r2[np.ix_(idxob, idxvb, idxvb)]
-=======
     [r1a, r1b], [r2aaa, r2aba, r2bab, r2bbb] = spin2spatial_ea(r1, r2, orbspin)
     r2aaa = r2[np.ix_(idxoa,idxva,idxva)]
     r2aba = r2[np.ix_(idxoa,idxvb,idxva)]
     r2bab = r2[np.ix_(idxob,idxva,idxvb)]
     r2bbb = r2[np.ix_(idxob,idxvb,idxvb)]
->>>>>>> 815d6c92
 
     # DONT MIND ME :) just for checking...
 
@@ -662,38 +652,9 @@
     Hr1 = 0.5*np.einsum('alcd,lcd->a', imds.Wvovv, r2)
     # Eq. (31)
     Hr2 = np.einsum('abcj,c->jab', imds.Wvvvo, r1)
-<<<<<<< HEAD
-    
     #tmp1 = lib.einsum('ac,jcb->jab', imds.Fvv, r2)
     #Hr2 += tmp1 - tmp1.transpose(0,2,1)
-    #Hr2 -= 0.0 * lib.einsum('lj,lab->jab', imds.Foo, r2)
-
-    #Fvv Term
-    tmpa = lib.einsum('ac,jcb->jab', Fvv, r2aaa)
-    Hr2aaa += tmpa - tmpa.transpose((0,2,1))
-    Hr2aba += lib.einsum('AC,jCb->jAb', FVV, r2aba)
-    Hr2bab += lib.einsum('ac,JcB->JaB', Fvv, r2bab)
-    Hr2aba += lib.einsum('bc, jAc -> jAb', Fvv, r2aba)
-    Hr2bab += lib.einsum('BC, JaC -> JaB', FVV, r2bab)
-    tmpb = lib.einsum('AC,JCB->JAB', FVV, r2bbb)
-    Hr2bbb += tmpb - tmpb.transpose((0,2,1))
-
-    #Foo Term
-    Hr2aaa -= lib.einsum('lj,lab->jab', Foo, r2aaa)
-    Hr2bbb -= lib.einsum('LJ,LAB->JAB', FOO, r2bbb)
-    Hr2bab -= lib.einsum('LJ,LaB->JaB', FOO, r2bab)
-    Hr2aba -= lib.einsum('lj,lAb->jAb', Foo, r2aba)
-
-
-    tmp2 = lib.einsum('lbdj,lad->jab', imds.Wovvo, r2)
-    Hr2 += tmp2 - tmp2.transpose(0,2,1)
-    Hr2 += 0.5*lib.einsum('abcd,jcd->jab', imds.Wvvvv, r2)
-    Hr2 -= 0.5*lib.einsum('klcd,lcd,kjab->jab', imds.Woovv, r2, imds.t2)
-
-=======
-    tmp1 = lib.einsum('ac,jcb->jab', imds.Fvv, r2)
-    Hr2 += tmp1 - tmp1.transpose(0,2,1)
-    Hr2 -= lib.einsum('lj,lab->jab', imds.Foo, r2)
+    #Hr2 -= lib.einsum('lj,lab->jab', imds.Foo, r2)
     #tmp2 = lib.einsum('lbdj,lad->jab', imds.Wovvo, r2)
     #Hr2 += tmp2 - tmp2.transpose(0,2,1)
     #Hr2 += 0.5*lib.einsum('abcd,jcd->jab', imds.Wvvvv, r2)
@@ -733,6 +694,22 @@
     tmp2bb = lib.einsum('ldbj,lad->jab', imds1.WOVVO, r2bbb)
     tmp2bb += lib.einsum('ldbj,lad->jab', imds1.WovVO, r2aba)
     Hr2bbb += tmp2bb - tmp2bb.transpose(0,2,1)
+
+    #Fvv Term
+    tmpa = lib.einsum('ac,jcb->jab', imds1.Fvv, r2aaa)
+    Hr2aaa += tmpa - tmpa.transpose((0,2,1))
+    Hr2aba += lib.einsum('AC,jCb->jAb', imds1.FVV, r2aba)
+    Hr2bab += lib.einsum('ac,JcB->JaB', imds1.Fvv, r2bab)
+    Hr2aba += lib.einsum('bc, jAc -> jAb', imds1.Fvv, r2aba)
+    Hr2bab += lib.einsum('BC, JaC -> JaB', imds1.FVV, r2bab)
+    tmpb = lib.einsum('AC,JCB->JAB', imds1.FVV, r2bbb)
+    Hr2bbb += tmpb - tmpb.transpose((0,2,1))
+
+    #Foo Term
+    Hr2aaa -= lib.einsum('lj,lab->jab', imds1.Foo, r2aaa)
+    Hr2bbb -= lib.einsum('LJ,LAB->JAB', imds1.FOO, r2bbb)
+    Hr2bab -= lib.einsum('LJ,LaB->JaB', imds1.FOO, r2bab)
+    Hr2aba -= lib.einsum('lj,lAb->jAb', imds1.Foo, r2aba)
 
     # Wvvvv term
     # call _contract_vvvv_t2 to save memory/disk
@@ -740,8 +717,7 @@
     Hr2aba += lib.einsum('acbd,jcd->jab', WVVvv, r2aba)
     Hr2bab += lib.einsum('acbd,jcd->jab', WvvVV, r2bab)
     Hr2bbb += 0.5*lib.einsum('acbd,jcd->jab', WVVVV, r2bbb)
-
->>>>>>> 815d6c92
+    
     new_Hr1, new_Hr2 = spatial2spin_ea([Hr1a, Hr1b], [Hr2aaa, Hr2aba, Hr2bab, Hr2bbb], orbspin)
     vector = amplitudes_to_vector_ea(Hr1, Hr2)
     vector += amplitudes_to_vector_ea(new_Hr1, new_Hr2)
