#!/usr/bin/env python
# Copyright 2014-2019 The PySCF Developers. All Rights Reserved.
#
# Licensed under the Apache License, Version 2.0 (the "License");
# you may not use this file except in compliance with the License.
# You may obtain a copy of the License at
#
#     http://www.apache.org/licenses/LICENSE-2.0
#
# Unless required by applicable law or agreed to in writing, software
# distributed under the License is distributed on an "AS IS" BASIS,
# WITHOUT WARRANTIES OR CONDITIONS OF ANY KIND, either express or implied.
# See the License for the specific language governing permissions and
# limitations under the License.
#
# Author: Qiming Sun <osirpt.sun@gmail.com>
#

'''
Non-relativistic RHF analytical Hessian
'''

from functools import reduce
import ctypes

import numpy
from pyscf import lib
from pyscf import gto
from pyscf.lib import logger
from pyscf.scf import _vhf, hf
from pyscf.scf import cphf

# import _response_functions to load gen_response methods in SCF class
from pyscf.scf import _response_functions  # noqa
# import pyscf.grad.rhf to activate nuc_grad_method method
from pyscf.grad import rhf  # noqa


def hess_elec(hessobj, mo_energy=None, mo_coeff=None, mo_occ=None,
              mo1=None, mo_e1=None, h1ao=None,
              atmlst=None, max_memory=4000, verbose=None):
    log = logger.new_logger(hessobj, verbose)
    time0 = t1 = (logger.process_clock(), logger.perf_counter())

    mol = hessobj.mol
    mf = hessobj.base
    if mo_energy is None: mo_energy = mf.mo_energy
    if mo_occ is None:    mo_occ = mf.mo_occ
    if mo_coeff is None:  mo_coeff = mf.mo_coeff
    if atmlst is None: atmlst = range(mol.natm)

    de2 = hessobj.partial_hess_elec(mo_energy, mo_coeff, mo_occ, atmlst,
                                    max_memory, log)

    if h1ao is None:
        h1ao = hessobj.make_h1(mo_coeff, mo_occ, hessobj.chkfile, atmlst, log)
        t1 = log.timer_debug1('making H1', *time0)
    if mo1 is None or mo_e1 is None:
        mo1, mo_e1 = hessobj.solve_mo1(mo_energy, mo_coeff, mo_occ, h1ao,
                                       None, atmlst, max_memory, log)
        t1 = log.timer_debug1('solving MO1', *t1)

    if isinstance(h1ao, str):
        h1ao = lib.chkfile.load(h1ao, 'scf_f1ao')
        h1ao = {int(k): h1ao[k] for k in h1ao}
    if isinstance(mo1, str):
        mo1 = lib.chkfile.load(mo1, 'scf_mo1')
        mo1 = {int(k): mo1[k] for k in mo1}

    nao, nmo = mo_coeff.shape
    mocc = mo_coeff[:,mo_occ>0]
    s1a = -mol.intor('int1e_ipovlp', comp=3)

    aoslices = mol.aoslice_by_atom()
    for i0, ia in enumerate(atmlst):
        shl0, shl1, p0, p1 = aoslices[ia]
        s1ao = numpy.zeros((3,nao,nao))
        s1ao[:,p0:p1] += s1a[:,p0:p1]
        s1ao[:,:,p0:p1] += s1a[:,p0:p1].transpose(0,2,1)
        s1oo = numpy.einsum('xpq,pi,qj->xij', s1ao, mocc, mocc)

        for j0 in range(i0+1):
            ja = atmlst[j0]
            q0, q1 = aoslices[ja][2:]
# *2 for double occupancy, *2 for +c.c.
            dm1 = numpy.einsum('ypi,qi->ypq', mo1[ja], mocc)
            de2[i0,j0] += numpy.einsum('xpq,ypq->xy', h1ao[ia], dm1) * 4
            dm1 = numpy.einsum('ypi,qi,i->ypq', mo1[ja], mocc, mo_energy[mo_occ>0])
            de2[i0,j0] -= numpy.einsum('xpq,ypq->xy', s1ao, dm1) * 4
            de2[i0,j0] -= numpy.einsum('xpq,ypq->xy', s1oo, mo_e1[ja]) * 2

        for j0 in range(i0):
            de2[j0,i0] = de2[i0,j0].T

    log.timer('RHF hessian', *time0)
    return de2

def partial_hess_elec(hessobj, mo_energy=None, mo_coeff=None, mo_occ=None,
                      atmlst=None, max_memory=4000, verbose=None):
    '''Partial derivative
    '''
    e1, ej, ek = _partial_hess_ejk(hessobj, mo_energy, mo_coeff, mo_occ,
                                   atmlst, max_memory, verbose, True)
    return e1 + ej - ek  # (A,B,dR_A,dR_B)

def _partial_hess_ejk(hessobj, mo_energy=None, mo_coeff=None, mo_occ=None,
                      atmlst=None, max_memory=4000, verbose=None, with_k=True):
    log = logger.new_logger(hessobj, verbose)
    time0 = t1 = (logger.process_clock(), logger.perf_counter())

    mol = hessobj.mol
    mf = hessobj.base
    if mo_energy is None: mo_energy = mf.mo_energy
    if mo_occ is None:    mo_occ = mf.mo_occ
    if mo_coeff is None:  mo_coeff = mf.mo_coeff
    if atmlst is None: atmlst = range(mol.natm)

    nao, nmo = mo_coeff.shape
    mocc = mo_coeff[:,mo_occ>0]
    dm0 = numpy.dot(mocc, mocc.T) * 2
    # Energy weighted density matrix
    dme0 = numpy.einsum('pi,qi,i->pq', mocc, mocc, mo_energy[mo_occ>0]) * 2

    hcore_deriv = hessobj.hcore_generator(mol)
    s1aa, s1ab, s1a = get_ovlp(mol)

    vj1_diag, vk1_diag = \
            _get_jk(mol, 'int2e_ipip1', 9, 's2kl',
                    ['lk->s1ij', dm0,   # vj1
                     'jk->s1il', dm0],  # vk1
                    vhfopt=_make_vhfopt(mol, dm0, 'ipip1', 'int2e_ipip1ipip2'))
    vj1_diag = vj1_diag.reshape(3,3,nao,nao)
    vk1_diag = vk1_diag.reshape(3,3,nao,nao)
    t1 = log.timer_debug1('contracting int2e_ipip1', *t1)

    ip1ip2_opt = _make_vhfopt(mol, dm0, 'ip1ip2', 'int2e_ip1ip2')
    ipvip1_opt = _make_vhfopt(mol, dm0, 'ipvip1', 'int2e_ipvip1ipvip2')
    aoslices = mol.aoslice_by_atom()
    e1 = numpy.zeros((mol.natm,mol.natm,3,3))
    ej = numpy.zeros((mol.natm,mol.natm,3,3))
    ek = numpy.zeros((mol.natm,mol.natm,3,3))
    for i0, ia in enumerate(atmlst):
        shl0, shl1, p0, p1 = aoslices[ia]
        shls_slice = (shl0, shl1) + (0, mol.nbas)*3
        vj1, vk1, vk2 = _get_jk(mol, 'int2e_ip1ip2', 9, 's1',
                                ['ji->s1kl', dm0[:,p0:p1],  # vj1
                                 'li->s1kj', dm0[:,p0:p1],  # vk1
                                 'lj->s1ki', dm0         ], # vk2
                                shls_slice=shls_slice, vhfopt=ip1ip2_opt)
        vk1[:,:,p0:p1] += vk2
        t1 = log.timer_debug1('contracting int2e_ip1ip2 for atom %d'%ia, *t1)
        vj2, vk2 = _get_jk(mol, 'int2e_ipvip1', 9, 's2kl',
                           ['lk->s1ij', dm0         ,  # vj1
                            'li->s1kj', dm0[:,p0:p1]], # vk1
                           shls_slice=shls_slice, vhfopt=ipvip1_opt)
        vj1[:,:,p0:p1] += vj2.transpose(0,2,1) * .5
        vk1 += vk2.transpose(0,2,1)
        vj1 = vj1.reshape(3,3,nao,nao)
        vk1 = vk1.reshape(3,3,nao,nao)
        t1 = log.timer_debug1('contracting int2e_ipvip1 for atom %d'%ia, *t1)

        ej[i0,i0] += numpy.einsum('xypq,pq->xy', vj1_diag[:,:,p0:p1], dm0[p0:p1])*2
        ek[i0,i0] += numpy.einsum('xypq,pq->xy', vk1_diag[:,:,p0:p1], dm0[p0:p1])
        e1[i0,i0] -= numpy.einsum('xypq,pq->xy', s1aa[:,:,p0:p1], dme0[p0:p1])*2

        for j0, ja in enumerate(atmlst[:i0+1]):
            q0, q1 = aoslices[ja][2:]
            # *2 for +c.c.
            ej[i0,j0] += numpy.einsum('xypq,pq->xy', vj1[:,:,q0:q1], dm0[q0:q1])*4
            ek[i0,j0] += numpy.einsum('xypq,pq->xy', vk1[:,:,q0:q1], dm0[q0:q1])
            e1[i0,j0] -= numpy.einsum('xypq,pq->xy', s1ab[:,:,p0:p1,q0:q1], dme0[p0:p1,q0:q1])*2

            h1ao = hcore_deriv(ia, ja)
            e1[i0,j0] += numpy.einsum('xypq,pq->xy', h1ao, dm0)

        for j0 in range(i0):
            e1[j0,i0] = e1[i0,j0].T
            ej[j0,i0] = ej[i0,j0].T
            ek[j0,i0] = ek[i0,j0].T

    log.timer('RHF partial hessian', *time0)
    return e1, ej, ek

def _make_vhfopt(mol, dms, key, vhf_intor):
    libcvhf = _vhf.libcvhf
    if not hasattr(libcvhf, vhf_intor):
        return None

    vhfopt = _vhf._VHFOpt(mol, 'int2e_'+key, 'CVHF'+key+'_prescreen',
                          dmcondname='CVHFnr_dm_cond1')
    ao_loc = mol.ao_loc_nr()
    nbas = mol.nbas
    q_cond = numpy.empty((2, nbas, nbas))
    with mol.with_integral_screen(vhfopt.direct_scf_tol**2):
        if vhf_intor == 'int2e_ip1ip2':
            fqcond = libcvhf.CVHFnr_int2e_pp_q_cond
        elif vhf_intor in ('int2e_ipip1ipip2', 'int2e_ipvip1ipvip2'):
            fqcond = libcvhf.CVHFnr_int2e_pppp_q_cond
        else:
            raise NotImplementedError(vhf_intor)
        fqcond(
            getattr(libcvhf, mol._add_suffix(vhf_intor)),
            lib.c_null_ptr(), q_cond[0].ctypes,
            ao_loc.ctypes, mol._atm.ctypes, ctypes.c_int(mol.natm),
            mol._bas.ctypes, ctypes.c_int(nbas), mol._env.ctypes)
        libcvhf.CVHFnr_int2e_q_cond(
            getattr(libcvhf, mol._add_suffix('int2e')),
            lib.c_null_ptr(), q_cond[1].ctypes,
            ao_loc.ctypes, mol._atm.ctypes, ctypes.c_int(mol.natm),
            mol._bas.ctypes, ctypes.c_int(nbas), mol._env.ctypes)
    vhfopt.q_cond = q_cond
    return vhfopt


def make_h1(hessobj, mo_coeff, mo_occ, chkfile=None, atmlst=None, verbose=None):
    mol = hessobj.mol
    if atmlst is None:
        atmlst = range(mol.natm)

    nao, nmo = mo_coeff.shape
    mocc = mo_coeff[:,mo_occ>0]
    dm0 = numpy.dot(mocc, mocc.T) * 2
    hcore_deriv = hessobj.base.nuc_grad_method().hcore_generator(mol)

    aoslices = mol.aoslice_by_atom()
    h1ao = [None] * mol.natm
    for i0, ia in enumerate(atmlst):
        shl0, shl1, p0, p1 = aoslices[ia]
        shls_slice = (shl0, shl1) + (0, mol.nbas)*3
        vj1, vj2, vk1, vk2 = _get_jk(mol, 'int2e_ip1', 3, 's2kl',
                                     ['ji->s2kl', -dm0[:,p0:p1],  # vj1
                                      'lk->s1ij', -dm0         ,  # vj2
                                      'li->s1kj', -dm0[:,p0:p1],  # vk1
                                      'jk->s1il', -dm0         ], # vk2
                                     shls_slice=shls_slice)
        vhf = vj1 - vk1*.5
        vhf[:,p0:p1] += vj2 - vk2*.5
        h1 = vhf + vhf.transpose(0,2,1)
        h1 += hcore_deriv(ia)

        if chkfile is None:
            h1ao[ia] = h1
        else:
            key = 'scf_f1ao/%d' % ia
            lib.chkfile.save(chkfile, key, h1)
    if chkfile is None:
        return h1ao
    else:
        return chkfile

def get_hcore(mol):
    '''Part of the second derivatives of core Hamiltonian'''
    h1aa = mol.intor('int1e_ipipkin', comp=9)
    h1ab = mol.intor('int1e_ipkinip', comp=9)
    if mol._pseudo:
        NotImplementedError('Nuclear hessian for GTH PP')
    else:
        h1aa+= mol.intor('int1e_ipipnuc', comp=9)
        h1ab+= mol.intor('int1e_ipnucip', comp=9)
    if mol.has_ecp():
        h1aa += mol.intor('ECPscalar_ipipnuc', comp=9)
        h1ab += mol.intor('ECPscalar_ipnucip', comp=9)
    nao = h1aa.shape[-1]
    return h1aa.reshape(3,3,nao,nao), h1ab.reshape(3,3,nao,nao)

def get_ovlp(mol):
    s1a =-mol.intor('int1e_ipovlp', comp=3)
    nao = s1a.shape[-1]
    s1aa = mol.intor('int1e_ipipovlp', comp=9).reshape(3,3,nao,nao)
    s1ab = mol.intor('int1e_ipovlpip', comp=9).reshape(3,3,nao,nao)
    return s1aa, s1ab, s1a

def _get_jk(mol, intor, comp, aosym, script_dms,
            shls_slice=None, cintopt=None, vhfopt=None):
    intor = mol._add_suffix(intor)
    scripts = script_dms[::2]
    dms = script_dms[1::2]
    vs = _vhf.direct_bindm(intor, aosym, scripts, dms, comp,
                           mol._atm, mol._bas, mol._env, vhfopt=vhfopt,
                           cintopt=cintopt, shls_slice=shls_slice)
    for k, script in enumerate(scripts):
        if 's2' in script:
            hermi = 1
        elif 'a2' in script:
            hermi = 2
        else:
            continue

        shape = vs[k].shape
        if shape[-2] == shape[-1]:
            if comp > 1:
                for i in range(comp):
                    lib.hermi_triu(vs[k][i], hermi=hermi, inplace=True)
            else:
                lib.hermi_triu(vs[k], hermi=hermi, inplace=True)
    return vs

def solve_mo1(mf, mo_energy, mo_coeff, mo_occ, h1ao_or_chkfile,
              fx=None, atmlst=None, max_memory=4000, verbose=None, max_cycle=50):
    '''Solve the first order equation

    Kwargs:
        fx : function(dm_mo) => v1_mo
            A function to generate the induced potential.
            See also the function gen_vind.
    '''
    mol = mf.mol
    if atmlst is None: atmlst = range(mol.natm)

    nao, nmo = mo_coeff.shape
    mocc = mo_coeff[:,mo_occ>0]
    nocc = mocc.shape[1]

    if fx is None:
        fx = gen_vind(mf, mo_coeff, mo_occ)
    s1a = -mol.intor('int1e_ipovlp', comp=3)

    def _ao2mo(mat):
        return numpy.asarray([reduce(numpy.dot, (mo_coeff.T, x, mocc)) for x in mat])

    mem_now = lib.current_memory()[0]
    max_memory = max(2000, max_memory*.9-mem_now)
    blksize = max(2, int(max_memory*1e6/8 / (nmo*nocc*3*6)))
    mo1s = [None] * mol.natm
    e1s = [None] * mol.natm
    aoslices = mol.aoslice_by_atom()
    for ia0, ia1 in lib.prange(0, len(atmlst), blksize):
        s1vo = []
        h1vo = []
        for i0 in range(ia0, ia1):
            ia = atmlst[i0]
            shl0, shl1, p0, p1 = aoslices[ia]
            s1ao = numpy.zeros((3,nao,nao))
            s1ao[:,p0:p1] += s1a[:,p0:p1]
            s1ao[:,:,p0:p1] += s1a[:,p0:p1].transpose(0,2,1)
            s1vo.append(_ao2mo(s1ao))
            if isinstance(h1ao_or_chkfile, str):
                key = 'scf_f1ao/%d' % ia
                h1ao = lib.chkfile.load(h1ao_or_chkfile, key)
            else:
                h1ao = h1ao_or_chkfile[ia]
            h1vo.append(_ao2mo(h1ao))

        h1vo = numpy.vstack(h1vo)
        s1vo = numpy.vstack(s1vo)
<<<<<<< HEAD
        mo1, e1 = cphf.solve(fx, mo_energy, mo_occ, h1vo, s1vo, verbose=verbose)
=======
        mo1, e1 = cphf.solve(fx, mo_energy, mo_occ, h1vo, s1vo, max_cycle=max_cycle)
>>>>>>> 7e6d9409
        mo1 = numpy.einsum('pq,xqi->xpi', mo_coeff, mo1).reshape(-1,3,nao,nocc)
        e1 = e1.reshape(-1,3,nocc,nocc)

        for k in range(ia1-ia0):
            ia = atmlst[k+ia0]
            if isinstance(h1ao_or_chkfile, str):
                key = 'scf_mo1/%d' % ia
                lib.chkfile.save(h1ao_or_chkfile, key, mo1[k])
            else:
                mo1s[ia] = mo1[k]
            e1s[ia] = e1[k].reshape(3,nocc,nocc)
        mo1 = e1 = None

    if isinstance(h1ao_or_chkfile, str):
        return h1ao_or_chkfile, e1s
    else:
        return mo1s, e1s

def gen_vind(mf, mo_coeff, mo_occ):
    nao, nmo = mo_coeff.shape
    mocc = mo_coeff[:,mo_occ>0]
    nocc = mocc.shape[1]
    vresp = mf.gen_response(mo_coeff, mo_occ, hermi=1)
    def fx(mo1):
        mo1 = mo1.reshape(-1,nmo,nocc)
        nset = len(mo1)
        dm1 = numpy.empty((nset,nao,nao))
        for i, x in enumerate(mo1):
            dm = reduce(numpy.dot, (mo_coeff, x*2, mocc.T)) # *2 for double occupancy
            dm1[i] = dm + dm.T
        v1 = vresp(dm1)
        v1vo = numpy.empty_like(mo1)
        for i, x in enumerate(v1):
            v1vo[i] = reduce(numpy.dot, (mo_coeff.T, x, mocc))
        return v1vo
    return fx

def hess_nuc(mol, atmlst=None):
    h = numpy.zeros((mol.natm,mol.natm,3,3))
    qs = numpy.asarray([mol.atom_charge(i) for i in range(mol.natm)])
    rs = numpy.asarray([mol.atom_coord(i) for i in range(mol.natm)])
    for i in range(mol.natm):
        r12 = rs[i] - rs
        s12 = numpy.sqrt(numpy.einsum('ki,ki->k', r12, r12))
        s12[i] = 1e60
        tmp1 = qs[i] * qs / s12**3
        tmp2 = numpy.einsum('k, ki,kj->kij',-3*qs[i]*qs/s12**5, r12, r12)

        h[i,i,0,0] = h[i,i,1,1] = h[i,i,2,2] = -tmp1.sum()
        h[i,i] -= numpy.einsum('kij->ij', tmp2)

        h[i,:,0,0] += tmp1
        h[i,:,1,1] += tmp1
        h[i,:,2,2] += tmp1
        h[i,:] += tmp2

    if atmlst is not None:
        h = h[atmlst][:,atmlst]
    return h


def gen_hop(hobj, mo_energy=None, mo_coeff=None, mo_occ=None, verbose=None):
    log = logger.new_logger(hobj, verbose)
    mol = hobj.mol
    mf = hobj.base

    if mo_energy is None: mo_energy = mf.mo_energy
    if mo_occ is None:    mo_occ = mf.mo_occ
    if mo_coeff is None:  mo_coeff = mf.mo_coeff

    natm = mol.natm
    nao, nmo = mo_coeff.shape
    mocc = mo_coeff[:,mo_occ>0]
    nocc = mocc.shape[1]

    atmlst = range(natm)
    max_memory = max(2000, hobj.max_memory - lib.current_memory()[0])
    de2 = hobj.partial_hess_elec(mo_energy, mo_coeff, mo_occ, atmlst,
                                 max_memory, log)
    de2 += hobj.hess_nuc()

    # Compute H1 integrals and store in hobj.chkfile
    hobj.make_h1(mo_coeff, mo_occ, hobj.chkfile, atmlst, log)

    aoslices = mol.aoslice_by_atom()
    s1a = -mol.intor('int1e_ipovlp', comp=3)

    fvind = gen_vind(mf, mo_coeff, mo_occ)
    def h_op(x):
        x = x.reshape(natm,3)
        hx = numpy.einsum('abxy,ax->by', de2, x)
        h1ao = 0
        s1ao = 0
        for ia in range(natm):
            shl0, shl1, p0, p1 = aoslices[ia]
            h1ao_i = lib.chkfile.load(hobj.chkfile, 'scf_f1ao/%d' % ia)
            h1ao += numpy.einsum('x,xij->ij', x[ia], h1ao_i)
            s1ao_i = numpy.zeros((3,nao,nao))
            s1ao_i[:,p0:p1] += s1a[:,p0:p1]
            s1ao_i[:,:,p0:p1] += s1a[:,p0:p1].transpose(0,2,1)
            s1ao += numpy.einsum('x,xij->ij', x[ia], s1ao_i)

        s1vo = reduce(numpy.dot, (mo_coeff.T, s1ao, mocc))
        h1vo = reduce(numpy.dot, (mo_coeff.T, h1ao, mocc))
        mo1, mo_e1 = cphf.solve(fvind, mo_energy, mo_occ, h1vo, s1vo)
        mo1 = numpy.dot(mo_coeff, mo1)
        mo_e1 = mo_e1.reshape(nocc,nocc)
        dm1 = numpy.einsum('pi,qi->pq', mo1, mocc)
        dme1 = numpy.einsum('pi,qi,i->pq', mo1, mocc, mo_energy[mo_occ>0])
        dme1 = dme1 + dme1.T + reduce(numpy.dot, (mocc, mo_e1.T, mocc.T))

        for ja in range(natm):
            q0, q1 = aoslices[ja][2:]
            h1ao = lib.chkfile.load(hobj.chkfile, 'scf_f1ao/%s'%ja)
            hx[ja] += numpy.einsum('xpq,pq->x', h1ao, dm1) * 4
            hx[ja] -= numpy.einsum('xpq,pq->x', s1a[:,q0:q1], dme1[q0:q1]) * 2
            hx[ja] -= numpy.einsum('xpq,qp->x', s1a[:,q0:q1], dme1[:,q0:q1]) * 2
        return hx.ravel()

    hdiag = numpy.einsum('aaxx->ax', de2).ravel()
    return h_op, hdiag


class HessianBase(lib.StreamObject):
    '''Non-relativistic restricted Hartree-Fock hessian'''

    _keys = {
        'mol', 'base', 'chkfile', 'atmlst', 'de', 'max_cycle'
    }

    def __init__(self, scf_method):
        self.verbose = scf_method.verbose
        self.stdout = scf_method.stdout
        self.mol = scf_method.mol
        self.base = scf_method
        self.chkfile = scf_method.chkfile
        self.max_memory = self.mol.max_memory
        self.max_cycle = 50
        self.atmlst = range(self.mol.natm)
        self.de = numpy.zeros((0,0,3,3))  # (A,B,dR_A,dR_B)

    def hess_elec(self, *args, **kwargs):
        raise NotImplementedError

    def make_h1(self, *args, **kwargs):
        raise NotImplementedError

    def get_hcore(self, mol=None):
        if mol is None: mol = self.mol
        return get_hcore(mol)

    def hcore_generator(self, mol=None):
        if mol is None: mol = self.mol
        with_x2c = getattr(self.base, 'with_x2c', None)
        if with_x2c:
            return with_x2c.hcore_deriv_generator(deriv=2)

        with_ecp = mol.has_ecp()
        if with_ecp:
            ecp_atoms = set(mol._ecpbas[:,gto.ATOM_OF])
        else:
            ecp_atoms = ()
        aoslices = mol.aoslice_by_atom()
        nbas = mol.nbas
        nao = mol.nao_nr()
        h1aa, h1ab = self.get_hcore(mol)
        def get_hcore(iatm, jatm):
            ish0, ish1, i0, i1 = aoslices[iatm]
            jsh0, jsh1, j0, j1 = aoslices[jatm]
            zi = mol.atom_charge(iatm)
            zj = mol.atom_charge(jatm)
            if iatm == jatm:
                with mol.with_rinv_at_nucleus(iatm):
                    rinv2aa = mol.intor('int1e_ipiprinv', comp=9)
                    rinv2ab = mol.intor('int1e_iprinvip', comp=9)
                    rinv2aa *= zi
                    rinv2ab *= zi
                    if with_ecp and iatm in ecp_atoms:
                        rinv2aa -= mol.intor('ECPscalar_ipiprinv', comp=9)
                        rinv2ab -= mol.intor('ECPscalar_iprinvip', comp=9)
                rinv2aa = rinv2aa.reshape(3,3,nao,nao)
                rinv2ab = rinv2ab.reshape(3,3,nao,nao)
                hcore = -rinv2aa - rinv2ab
                hcore[:,:,i0:i1] += h1aa[:,:,i0:i1]
                hcore[:,:,i0:i1] += rinv2aa[:,:,i0:i1]
                hcore[:,:,i0:i1] += rinv2ab[:,:,i0:i1]
                hcore[:,:,:,i0:i1] += rinv2aa[:,:,i0:i1].transpose(0,1,3,2)
                hcore[:,:,:,i0:i1] += rinv2ab[:,:,:,i0:i1]
                hcore[:,:,i0:i1,i0:i1] += h1ab[:,:,i0:i1,i0:i1]

            else:
                hcore = numpy.zeros((3,3,nao,nao))
                hcore[:,:,i0:i1,j0:j1] += h1ab[:,:,i0:i1,j0:j1]
                with mol.with_rinv_at_nucleus(iatm):
                    shls_slice = (jsh0, jsh1, 0, nbas)
                    rinv2aa = mol.intor('int1e_ipiprinv', comp=9, shls_slice=shls_slice)
                    rinv2ab = mol.intor('int1e_iprinvip', comp=9, shls_slice=shls_slice)
                    rinv2aa *= zi
                    rinv2ab *= zi
                    if with_ecp and iatm in ecp_atoms:
                        rinv2aa -= mol.intor('ECPscalar_ipiprinv', comp=9, shls_slice=shls_slice)
                        rinv2ab -= mol.intor('ECPscalar_iprinvip', comp=9, shls_slice=shls_slice)
                    hcore[:,:,j0:j1] += rinv2aa.reshape(3,3,j1-j0,nao)
                    hcore[:,:,j0:j1] += rinv2ab.reshape(3,3,j1-j0,nao).transpose(1,0,2,3)

                with mol.with_rinv_at_nucleus(jatm):
                    shls_slice = (ish0, ish1, 0, nbas)
                    rinv2aa = mol.intor('int1e_ipiprinv', comp=9, shls_slice=shls_slice)
                    rinv2ab = mol.intor('int1e_iprinvip', comp=9, shls_slice=shls_slice)
                    rinv2aa *= zj
                    rinv2ab *= zj
                    if with_ecp and jatm in ecp_atoms:
                        rinv2aa -= mol.intor('ECPscalar_ipiprinv', comp=9, shls_slice=shls_slice)
                        rinv2ab -= mol.intor('ECPscalar_iprinvip', comp=9, shls_slice=shls_slice)
                    hcore[:,:,i0:i1] += rinv2aa.reshape(3,3,i1-i0,nao)
                    hcore[:,:,i0:i1] += rinv2ab.reshape(3,3,i1-i0,nao)
            return hcore + hcore.conj().transpose(0,1,3,2)
        return get_hcore

    def solve_mo1(self, mo_energy, mo_coeff, mo_occ, h1ao_or_chkfile,
                  fx=None, atmlst=None, max_memory=4000, verbose=None):
        return solve_mo1(self.base, mo_energy, mo_coeff, mo_occ, h1ao_or_chkfile,
                         fx, atmlst, max_memory, verbose, max_cycle=self.max_cycle)

    def hess_nuc(self, mol=None, atmlst=None):
        if mol is None: mol = self.mol
        return hess_nuc(mol, atmlst)

    def kernel(self, mo_energy=None, mo_coeff=None, mo_occ=None, atmlst=None):
        if mo_energy is None: mo_energy = self.base.mo_energy
        if mo_coeff is None: mo_coeff = self.base.mo_coeff
        if mo_occ is None: mo_occ = self.base.mo_occ
        if atmlst is None:
            atmlst = self.atmlst
        else:
            self.atmlst = atmlst

        de = self.hess_elec(mo_energy, mo_coeff, mo_occ, atmlst=atmlst)
        self.de = de + self.hess_nuc(self.mol, atmlst=atmlst)
        if self.base.disp is not None:
            self.de += self.get_dispersion()
        return self.de
    hess = kernel

    gen_hop = gen_hop

    def to_gpu(self):
        raise NotImplementedError


class Hessian(HessianBase):

    partial_hess_elec = partial_hess_elec
    hess_elec = hess_elec
    make_h1 = make_h1

    def to_gpu(self):
        from gpu4pyscf.hessian.rhf import Hessian
        return lib.to_gpu(self.view(Hessian))

# Inject to RHF class
from pyscf import scf
scf.hf.RHF.Hessian = lib.class_as_method(Hessian)


if __name__ == '__main__':
    from pyscf import scf

    mol = gto.Mole()
    mol.verbose = 0
    mol.output = None
    mol.atom = [
        [1 , (1. ,  0.     , 0.000)],
        [1 , (0. ,  1.     , 0.000)],
        [1 , (0. , -1.517  , 1.177)],
        [1 , (0. ,  1.517  , 1.177)] ]
    mol.basis = '631g'
    mol.unit = 'B'
    mol.build()
    mf = scf.RHF(mol)
    mf.conv_tol = 1e-14
    mf.scf()
    n3 = mol.natm * 3
    hobj = mf.Hessian()
    e2 = hobj.kernel().transpose(0,2,1,3).reshape(n3,n3)
    print(lib.fp(e2) - -0.50693144355876429)
    #from hessian import rhf_o0
    #e2ref = rhf_o0.Hessian(mf).kernel().transpose(0,2,1,3).reshape(n3,n3)
    #print numpy.linalg.norm(e2-e2ref)
    #print numpy.allclose(e2,e2ref)

    def grad_full(ia, inc):
        coord = mol.atom_coord(ia).copy()
        ptr = mol._atm[ia,gto.PTR_COORD]
        de = []
        for i in range(3):
            mol._env[ptr+i] = coord[i] + inc
            mf = scf.RHF(mol).run(conv_tol=1e-14)
            e1a = mf.nuc_grad_method().kernel()
            mol._env[ptr+i] = coord[i] - inc
            mf = scf.RHF(mol).run(conv_tol=1e-14)
            e1b = mf.nuc_grad_method().kernel()
            mol._env[ptr+i] = coord[i]
            de.append((e1a-e1b)/(2*inc))
        return de
    e2ref = [grad_full(ia, .5e-4) for ia in range(mol.natm)]
    e2ref = numpy.asarray(e2ref).reshape(n3,n3)
    print(numpy.linalg.norm(e2-e2ref))
    print(abs(e2-e2ref).max())
    print(numpy.allclose(e2,e2ref,atol=1e-6))

# \partial^2 E / \partial R \partial R'
    e2 = hobj.partial_hess_elec(mf.mo_energy, mf.mo_coeff, mf.mo_occ)
    e2 += hobj.hess_nuc(mol)
    e2 = e2.transpose(0,2,1,3).reshape(n3,n3)
    def grad_partial_R(ia, inc):
        coord = mol.atom_coord(ia).copy()
        ptr = mol._atm[ia,gto.PTR_COORD]
        de = []
        for i in range(3):
            mol._env[ptr+i] = coord[i] + inc
            e1a = mf.nuc_grad_method().kernel()
            mol._env[ptr+i] = coord[i] - inc
            e1b = mf.nuc_grad_method().kernel()
            mol._env[ptr+i] = coord[i]
            de.append((e1a-e1b)/(2*inc))
        return de
    e2ref = [grad_partial_R(ia, .5e-4) for ia in range(mol.natm)]
    e2ref = numpy.asarray(e2ref).reshape(n3,n3)
    print(numpy.linalg.norm(e2-e2ref))
    print(abs(e2-e2ref).max())
    print(numpy.allclose(e2,e2ref,atol=1e-8))<|MERGE_RESOLUTION|>--- conflicted
+++ resolved
@@ -343,11 +343,8 @@
 
         h1vo = numpy.vstack(h1vo)
         s1vo = numpy.vstack(s1vo)
-<<<<<<< HEAD
-        mo1, e1 = cphf.solve(fx, mo_energy, mo_occ, h1vo, s1vo, verbose=verbose)
-=======
-        mo1, e1 = cphf.solve(fx, mo_energy, mo_occ, h1vo, s1vo, max_cycle=max_cycle)
->>>>>>> 7e6d9409
+        mo1, e1 = cphf.solve(fx, mo_energy, mo_occ, h1vo, s1vo,
+                             verbose=verbose, max_cycle=max_cycle)
         mo1 = numpy.einsum('pq,xqi->xpi', mo_coeff, mo1).reshape(-1,3,nao,nocc)
         e1 = e1.reshape(-1,3,nocc,nocc)
 
