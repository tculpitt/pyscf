#!/usr/bin/env python
# Copyright 2014-2019 The PySCF Developers. All Rights Reserved.
#
# Licensed under the Apache License, Version 2.0 (the "License");
# you may not use this file except in compliance with the License.
# You may obtain a copy of the License at
#
#     http://www.apache.org/licenses/LICENSE-2.0
#
# Unless required by applicable law or agreed to in writing, software
# distributed under the License is distributed on an "AS IS" BASIS,
# WITHOUT WARRANTIES OR CONDITIONS OF ANY KIND, either express or implied.
# See the License for the specific language governing permissions and
# limitations under the License.
#
# Author: Qiming Sun <osirpt.sun@gmail.com>
#

'''
Non-relativistic UHF analytical Hessian
'''

from functools import reduce

import numpy
from pyscf import lib
from pyscf.lib import logger
from pyscf.scf import ucphf
from pyscf.hessian import rhf as rhf_hess
_get_jk = rhf_hess._get_jk
_make_vhfopt = rhf_hess._make_vhfopt

# import _response_functions to load gen_response methods in SCF class
from pyscf.scf import _response_functions  # noqa
# import pyscf.grad.uhf to activate nuc_grad_method method
from pyscf.grad import uhf  # noqa


def hess_elec(hessobj, mo_energy=None, mo_coeff=None, mo_occ=None,
              mo1=None, mo_e1=None, h1ao=None,
              atmlst=None, max_memory=4000, verbose=None):
    log = logger.new_logger(hessobj, verbose)
    time0 = t1 = (logger.process_clock(), logger.perf_counter())

    mol = hessobj.mol
    mf = hessobj.base
    if mo_energy is None: mo_energy = mf.mo_energy
    if mo_occ is None:    mo_occ = mf.mo_occ
    if mo_coeff is None:  mo_coeff = mf.mo_coeff
    if atmlst is None: atmlst = range(mol.natm)

    de2 = hessobj.partial_hess_elec(mo_energy, mo_coeff, mo_occ, atmlst,
                                    max_memory, log)

    if h1ao is None:
        h1ao = hessobj.make_h1(mo_coeff, mo_occ, hessobj.chkfile, atmlst, log)
        t1 = log.timer_debug1('making H1', *time0)
    if mo1 is None or mo_e1 is None:
        mo1, mo_e1 = hessobj.solve_mo1(mo_energy, mo_coeff, mo_occ, h1ao,
                                       None, atmlst, max_memory, log)
        t1 = log.timer_debug1('solving MO1', *t1)

    if isinstance(h1ao, str):
        h1ao = lib.chkfile.load(h1ao, 'scf_f1ao')
        h1aoa = h1ao['0']
        h1aob = h1ao['1']
        h1aoa = {int(k): h1aoa[k] for k in h1aoa}
        h1aob = {int(k): h1aob[k] for k in h1aob}
    else:
        h1aoa, h1aob = h1ao
    if isinstance(mo1, str):
        mo1 = lib.chkfile.load(mo1, 'scf_mo1')
        mo1a = mo1['0']
        mo1b = mo1['1']
        mo1a = {int(k): mo1a[k] for k in mo1a}
        mo1b = {int(k): mo1b[k] for k in mo1b}
    else:
        mo1a, mo1b = mo1
    mo_e1a, mo_e1b = mo_e1

    nao, nmo = mo_coeff[0].shape
    mocca = mo_coeff[0][:,mo_occ[0]>0]
    moccb = mo_coeff[1][:,mo_occ[1]>0]
    mo_ea = mo_energy[0][mo_occ[0]>0]
    mo_eb = mo_energy[1][mo_occ[1]>0]
    s1a = -mol.intor('int1e_ipovlp', comp=3)

    aoslices = mol.aoslice_by_atom()
    for i0, ia in enumerate(atmlst):
        shl0, shl1, p0, p1 = aoslices[ia]
        s1ao = numpy.zeros((3,nao,nao))
        s1ao[:,p0:p1] += s1a[:,p0:p1]
        s1ao[:,:,p0:p1] += s1a[:,p0:p1].transpose(0,2,1)
        s1ooa = numpy.einsum('xpq,pi,qj->xij', s1ao, mocca, mocca)
        s1oob = numpy.einsum('xpq,pi,qj->xij', s1ao, moccb, moccb)

        for j0, ja in enumerate(atmlst[:i0+1]):
            q0, q1 = aoslices[ja][2:]
            dm1a = numpy.einsum('ypi,qi->ypq', mo1a[ja], mocca)
            dm1b = numpy.einsum('ypi,qi->ypq', mo1b[ja], moccb)
            de2[i0,j0] += numpy.einsum('xpq,ypq->xy', h1aoa[ia], dm1a) * 2
            de2[i0,j0] += numpy.einsum('xpq,ypq->xy', h1aob[ia], dm1b) * 2
            dm1a = numpy.einsum('ypi,qi,i->ypq', mo1a[ja], mocca, mo_ea)
            dm1b = numpy.einsum('ypi,qi,i->ypq', mo1b[ja], moccb, mo_eb)
            de2[i0,j0] -= numpy.einsum('xpq,ypq->xy', s1ao, dm1a) * 2
            de2[i0,j0] -= numpy.einsum('xpq,ypq->xy', s1ao, dm1b) * 2
            de2[i0,j0] -= numpy.einsum('xpq,ypq->xy', s1ooa, mo_e1a[ja])
            de2[i0,j0] -= numpy.einsum('xpq,ypq->xy', s1oob, mo_e1b[ja])

        for j0 in range(i0):
            de2[j0,i0] = de2[i0,j0].T

    log.timer('UHF hessian', *time0)
    return de2

def partial_hess_elec(hessobj, mo_energy=None, mo_coeff=None, mo_occ=None,
                      atmlst=None, max_memory=4000, verbose=None):
    e1, ej, ek = _partial_hess_ejk(hessobj, mo_energy, mo_coeff, mo_occ,
                                   atmlst, max_memory, verbose, True)
    return e1 + ej - ek  # (A,B,dR_A,dR_B)

def _partial_hess_ejk(hessobj, mo_energy=None, mo_coeff=None, mo_occ=None,
                      atmlst=None, max_memory=4000, verbose=None, with_k=True):
    log = logger.new_logger(hessobj, verbose)
    time0 = t1 = (logger.process_clock(), logger.perf_counter())

    mol = hessobj.mol
    mf = hessobj.base
    if mo_energy is None: mo_energy = mf.mo_energy
    if mo_occ is None:    mo_occ = mf.mo_occ
    if mo_coeff is None:  mo_coeff = mf.mo_coeff
    if atmlst is None: atmlst = range(mol.natm)

    nao, nmo = mo_coeff[0].shape
    mocca = mo_coeff[0][:,mo_occ[0]>0]
    moccb = mo_coeff[1][:,mo_occ[1]>0]
    dm0a = numpy.dot(mocca, mocca.T)
    dm0b = numpy.dot(moccb, moccb.T)
    dm0 = dm0a + dm0b
    # Energy weighted density matrix
    mo_ea = mo_energy[0][mo_occ[0]>0]
    mo_eb = mo_energy[1][mo_occ[1]>0]
    dme0 = numpy.einsum('pi,qi,i->pq', mocca, mocca, mo_ea)
    dme0+= numpy.einsum('pi,qi,i->pq', moccb, moccb, mo_eb)

    hcore_deriv = hessobj.hcore_generator(mol)
    s1aa, s1ab, s1a = rhf_hess.get_ovlp(mol)

    vj1_diag, vk1a_diag, vk1b_diag = \
            _get_jk(mol, 'int2e_ipip1', 9, 's2kl',
                    ['lk->s1ij', dm0,
                     'jk->s1il', dm0a, 'jk->s1il', dm0b],
                    vhfopt=_make_vhfopt(mol, dm0, 'ipip1', 'int2e_ipip1ipip2'))
    vj1_diag = vj1_diag.reshape(3,3,nao,nao)
    vk1a_diag = vk1a_diag.reshape(3,3,nao,nao)
    vk1b_diag = vk1b_diag.reshape(3,3,nao,nao)
    t1 = log.timer_debug1('contracting int2e_ipip1', *t1)

    ip1ip2_opt = _make_vhfopt(mol, dm0, 'ip1ip2', 'int2e_ip1ip2')
    ipvip1_opt = _make_vhfopt(mol, dm0, 'ipvip1', 'int2e_ipvip1ipvip2')
    aoslices = mol.aoslice_by_atom()
    e1 = numpy.zeros((mol.natm,mol.natm,3,3))  # (A,B,dR_A,dR_B)
    ej = numpy.zeros((mol.natm,mol.natm,3,3))
    ek = numpy.zeros((mol.natm,mol.natm,3,3))
    for i0, ia in enumerate(atmlst):
        shl0, shl1, p0, p1 = aoslices[ia]
        shls_slice = (shl0, shl1) + (0, mol.nbas)*3
        vj1, vk1a, vk1b, vk2a, vk2b = \
                _get_jk(mol, 'int2e_ip1ip2', 9, 's1',
                        ['ji->s1kl', dm0 [:,p0:p1],
                         'li->s1kj', dm0a[:,p0:p1], 'li->s1kj', dm0b[:,p0:p1],
                         'lj->s1ki', dm0a         , 'lj->s1ki', dm0b         ],
                        shls_slice=shls_slice, vhfopt=ip1ip2_opt)
        vk1a[:,:,p0:p1] += vk2a
        vk1b[:,:,p0:p1] += vk2b
        t1 = log.timer_debug1('contracting int2e_ip1ip2 for atom %d'%ia, *t1)
        vj2, vk2a, vk2b = \
                _get_jk(mol, 'int2e_ipvip1', 9, 's2kl',
                        ['lk->s1ij', dm0          ,
                         'li->s1kj', dm0a[:,p0:p1], 'li->s1kj', dm0b[:,p0:p1]],
                        shls_slice=shls_slice, vhfopt=ipvip1_opt)
        vj1[:,:,p0:p1] += vj2.transpose(0,2,1) * .5
        vk1a += vk2a.transpose(0,2,1)
        vk1b += vk2b.transpose(0,2,1)
        t1 = log.timer_debug1('contracting int2e_ipvip1 for atom %d'%ia, *t1)
        vj1 = vj1.reshape(3,3,nao,nao)
        vk1a = vk1a.reshape(3,3,nao,nao)
        vk1b = vk1b.reshape(3,3,nao,nao)

        ej[i0,i0] += numpy.einsum('xypq,pq->xy', vj1_diag[:,:,p0:p1], dm0[p0:p1])*2
        ek[i0,i0] += numpy.einsum('xypq,pq->xy', vk1a_diag[:,:,p0:p1], dm0a[p0:p1])*2
        ek[i0,i0] += numpy.einsum('xypq,pq->xy', vk1b_diag[:,:,p0:p1], dm0b[p0:p1])*2
        e1[i0,i0] -= numpy.einsum('xypq,pq->xy', s1aa[:,:,p0:p1], dme0[p0:p1])*2

        for j0, ja in enumerate(atmlst[:i0+1]):
            q0, q1 = aoslices[ja][2:]
            ej[i0,j0] += numpy.einsum('xypq,pq->xy', vj1[:,:,q0:q1], dm0[q0:q1])*4
            ek[i0,j0] += numpy.einsum('xypq,pq->xy', vk1a[:,:,q0:q1], dm0a[q0:q1])*2
            ek[i0,j0] += numpy.einsum('xypq,pq->xy', vk1b[:,:,q0:q1], dm0b[q0:q1])*2
            e1[i0,j0] -= numpy.einsum('xypq,pq->xy', s1ab[:,:,p0:p1,q0:q1], dme0[p0:p1,q0:q1])*2

            h1ao = hcore_deriv(ia, ja)
            e1[i0,j0] += numpy.einsum('xypq,pq->xy', h1ao, dm0)

        for j0 in range(i0):
            e1[j0,i0] = e1[i0,j0].T
            ej[j0,i0] = ej[i0,j0].T
            ek[j0,i0] = ek[i0,j0].T

    log.timer('UHF partial hessian', *time0)
    return e1, ej, ek

def make_h1(hessobj, mo_coeff, mo_occ, chkfile=None, atmlst=None, verbose=None):
    mol = hessobj.mol
    if atmlst is None:
        atmlst = range(mol.natm)

    nao, nmo = mo_coeff[0].shape
    mocca = mo_coeff[0][:,mo_occ[0]>0]
    moccb = mo_coeff[1][:,mo_occ[1]>0]
    dm0a = numpy.dot(mocca, mocca.T)
    dm0b = numpy.dot(moccb, moccb.T)
    hcore_deriv = hessobj.base.nuc_grad_method().hcore_generator(mol)

    aoslices = mol.aoslice_by_atom()
    h1aoa = [None] * mol.natm
    h1aob = [None] * mol.natm
    for i0, ia in enumerate(atmlst):
        shl0, shl1, p0, p1 = aoslices[ia]
        shls_slice = (shl0, shl1) + (0, mol.nbas)*3
        vj1a, vj1b, vj2a, vj2b, vk1a, vk1b, vk2a, vk2b = \
                _get_jk(mol, 'int2e_ip1', 3, 's2kl',
                        ['ji->s2kl', -dm0a[:,p0:p1], 'ji->s2kl', -dm0b[:,p0:p1],
                         'lk->s1ij', -dm0a         , 'lk->s1ij', -dm0b         ,
                         'li->s1kj', -dm0a[:,p0:p1], 'li->s1kj', -dm0b[:,p0:p1],
                         'jk->s1il', -dm0a         , 'jk->s1il', -dm0b         ],
                        shls_slice=shls_slice)
        vj1 = vj1a + vj1b
        vj2 = vj2a + vj2b
        vhfa = vj1 - vk1a
        vhfb = vj1 - vk1b
        vhfa[:,p0:p1] += vj2 - vk2a
        vhfb[:,p0:p1] += vj2 - vk2b
        h1 = hcore_deriv(ia)
        h1a = h1 + vhfa + vhfa.transpose(0,2,1)
        h1b = h1 + vhfb + vhfb.transpose(0,2,1)

        if chkfile is None:
            h1aoa[ia] = h1a
            h1aob[ia] = h1b
        else:
            lib.chkfile.save(chkfile, 'scf_f1ao/0/%d' % ia, h1a)
            lib.chkfile.save(chkfile, 'scf_f1ao/1/%d' % ia, h1b)
    if chkfile is None:
        return (h1aoa,h1aob)
    else:
        return chkfile

def solve_mo1(mf, mo_energy, mo_coeff, mo_occ, h1ao_or_chkfile,
              fx=None, atmlst=None, max_memory=4000, verbose=None,
              max_cycle=50, level_shift=0):
    mol = mf.mol
    if atmlst is None: atmlst = range(mol.natm)

    nao, nmo = mo_coeff[0].shape
    mocca = mo_coeff[0][:,mo_occ[0]>0]
    moccb = mo_coeff[1][:,mo_occ[1]>0]
    nocca = mocca.shape[1]
    noccb = moccb.shape[1]

    if fx is None:
        fx = gen_vind(mf, mo_coeff, mo_occ)
    s1a = -mol.intor('int1e_ipovlp', comp=3)

    def _ao2mo(mat, mo_coeff, mocc):
        return numpy.asarray([reduce(numpy.dot, (mo_coeff.T, x, mocc)) for x in mat])

    mem_now = lib.current_memory()[0]
    max_memory = max(2000, max_memory*.9-mem_now)
    blksize = max(2, int(max_memory*1e6/8 / (nao*(nocca+noccb)*3*6)))
    mo1sa = [None] * mol.natm
    mo1sb = [None] * mol.natm
    e1sa = [None] * mol.natm
    e1sb = [None] * mol.natm
    aoslices = mol.aoslice_by_atom()
    for ia0, ia1 in lib.prange(0, len(atmlst), blksize):
        s1voa = []
        s1vob = []
        h1voa = []
        h1vob = []
        for i0 in range(ia0, ia1):
            ia = atmlst[i0]
            shl0, shl1, p0, p1 = aoslices[ia]
            s1ao = numpy.zeros((3,nao,nao))
            s1ao[:,p0:p1] += s1a[:,p0:p1]
            s1ao[:,:,p0:p1] += s1a[:,p0:p1].transpose(0,2,1)
            s1voa.append(_ao2mo(s1ao, mo_coeff[0], mocca))
            s1vob.append(_ao2mo(s1ao, mo_coeff[1], moccb))
            if isinstance(h1ao_or_chkfile, str):
                h1aoa = lib.chkfile.load(h1ao_or_chkfile, 'scf_f1ao/0/%d'%ia)
                h1aob = lib.chkfile.load(h1ao_or_chkfile, 'scf_f1ao/1/%d'%ia)
            else:
                h1aoa = h1ao_or_chkfile[0][ia]
                h1aob = h1ao_or_chkfile[1][ia]
            h1voa.append(_ao2mo(h1aoa, mo_coeff[0], mocca))
            h1vob.append(_ao2mo(h1aob, mo_coeff[1], moccb))

        h1vo = (numpy.vstack(h1voa), numpy.vstack(h1vob))
        s1vo = (numpy.vstack(s1voa), numpy.vstack(s1vob))
<<<<<<< HEAD
        mo1, e1 = ucphf.solve(fx, mo_energy, mo_occ, h1vo, s1vo, verbose=verbose)
=======
        mo1, e1 = ucphf.solve(fx, mo_energy, mo_occ, h1vo, s1vo,
                              max_cycle=max_cycle, level_shift=level_shift)
>>>>>>> 940e4ac1
        mo1a = numpy.einsum('pq,xqi->xpi', mo_coeff[0], mo1[0]).reshape(-1,3,nao,nocca)
        mo1b = numpy.einsum('pq,xqi->xpi', mo_coeff[1], mo1[1]).reshape(-1,3,nao,noccb)
        e1a = e1[0].reshape(-1,3,nocca,nocca)
        e1b = e1[1].reshape(-1,3,noccb,noccb)

        for k in range(ia1-ia0):
            ia = atmlst[k+ia0]
            if isinstance(h1ao_or_chkfile, str):
                lib.chkfile.save(h1ao_or_chkfile, 'scf_mo1/0/%d'%ia, mo1a[k])
                lib.chkfile.save(h1ao_or_chkfile, 'scf_mo1/1/%d'%ia, mo1b[k])
            else:
                mo1sa[ia] = mo1a[k]
                mo1sb[ia] = mo1b[k]
            e1sa[ia] = e1a[k].reshape(3,nocca,nocca)
            e1sb[ia] = e1b[k].reshape(3,noccb,noccb)
        mo1 = e1 = mo1a = mo1b = e1a = e1b = None

    if isinstance(h1ao_or_chkfile, str):
        return h1ao_or_chkfile, (e1sa,e1sb)
    else:
        return (mo1sa,mo1sb), (e1sa,e1sb)

def gen_vind(mf, mo_coeff, mo_occ):
    nao, nmoa = mo_coeff[0].shape
    nmob = mo_coeff[1].shape[1]
    mocca = mo_coeff[0][:,mo_occ[0]>0]
    moccb = mo_coeff[1][:,mo_occ[1]>0]
    nocca = mocca.shape[1]
    noccb = moccb.shape[1]

    vresp = mf.gen_response(mo_coeff, mo_occ, hermi=1)
    def fx(mo1):
        mo1 = mo1.reshape(-1,nmoa*nocca+nmob*noccb)
        nset = len(mo1)
        dm1 = numpy.empty((2,nset,nao,nao))
        for i, x in enumerate(mo1):
            xa = x[:nmoa*nocca].reshape(nmoa,nocca)
            xb = x[nmoa*nocca:].reshape(nmob,noccb)
            dma = reduce(numpy.dot, (mo_coeff[0], xa, mocca.T))
            dmb = reduce(numpy.dot, (mo_coeff[1], xb, moccb.T))
            dm1[0,i] = dma + dma.T
            dm1[1,i] = dmb + dmb.T
        v1 = vresp(dm1)
        v1vo = numpy.empty_like(mo1)
        for i in range(nset):
            v1vo[i,:nmoa*nocca] = reduce(numpy.dot, (mo_coeff[0].T, v1[0,i], mocca)).ravel()
            v1vo[i,nmoa*nocca:] = reduce(numpy.dot, (mo_coeff[1].T, v1[1,i], moccb)).ravel()
        return v1vo
    return fx


def gen_hop(hobj, mo_energy=None, mo_coeff=None, mo_occ=None, verbose=None):
    log = logger.new_logger(hobj, verbose)
    mol = hobj.mol
    mf = hobj.base

    if mo_energy is None: mo_energy = mf.mo_energy
    if mo_occ is None:    mo_occ = mf.mo_occ
    if mo_coeff is None:  mo_coeff = mf.mo_coeff

    natm = mol.natm
    nao, nmo = mo_coeff[0].shape
    mocca = mo_coeff[0][:,mo_occ[0]>0]
    moccb = mo_coeff[1][:,mo_occ[1]>0]
    mo_ea = mo_energy[0][mo_occ[0]>0]
    mo_eb = mo_energy[1][mo_occ[1]>0]
    nocca = mocca.shape[1]
    noccb = moccb.shape[1]

    atmlst = range(natm)
    max_memory = max(2000, hobj.max_memory - lib.current_memory()[0])
    de2 = hobj.partial_hess_elec(mo_energy, mo_coeff, mo_occ, atmlst,
                                 max_memory, log)
    de2 += hobj.hess_nuc()

    # Compute H1 integrals and store in hobj.chkfile
    hobj.make_h1(mo_coeff, mo_occ, hobj.chkfile, atmlst, log)

    aoslices = mol.aoslice_by_atom()
    s1a = -mol.intor('int1e_ipovlp', comp=3)

    fvind = gen_vind(mf, mo_coeff, mo_occ)
    def h_op(x):
        x = x.reshape(natm,3)
        hx = numpy.einsum('abxy,ax->by', de2, x)
        h1aoa = 0
        h1aob = 0
        s1ao = 0
        for ia in range(natm):
            shl0, shl1, p0, p1 = aoslices[ia]
            h1ao_i = lib.chkfile.load(hobj.chkfile, 'scf_f1ao/0/%d' % ia)
            h1aoa += numpy.einsum('x,xij->ij', x[ia], h1ao_i)
            h1ao_i = lib.chkfile.load(hobj.chkfile, 'scf_f1ao/1/%d' % ia)
            h1aob += numpy.einsum('x,xij->ij', x[ia], h1ao_i)
            s1ao_i = numpy.zeros((3,nao,nao))
            s1ao_i[:,p0:p1] += s1a[:,p0:p1]
            s1ao_i[:,:,p0:p1] += s1a[:,p0:p1].transpose(0,2,1)
            s1ao += numpy.einsum('x,xij->ij', x[ia], s1ao_i)

        s1voa = reduce(numpy.dot, (mo_coeff[0].T, s1ao, mocca))
        s1vob = reduce(numpy.dot, (mo_coeff[1].T, s1ao, moccb))
        h1voa = reduce(numpy.dot, (mo_coeff[0].T, h1aoa, mocca))
        h1vob = reduce(numpy.dot, (mo_coeff[1].T, h1aob, moccb))
        mo1, mo_e1 = ucphf.solve(fvind, mo_energy, mo_occ,
                                 (h1voa,h1vob), (s1voa,s1vob))
        mo1a = numpy.dot(mo_coeff[0], mo1[0])
        mo1b = numpy.dot(mo_coeff[1], mo1[1])
        mo_e1a = mo_e1[0].reshape(nocca,nocca)
        mo_e1b = mo_e1[1].reshape(noccb,noccb)
        dm1a = numpy.einsum('pi,qi->pq', mo1a, mocca)
        dm1b = numpy.einsum('pi,qi->pq', mo1b, moccb)
        dme1a = numpy.einsum('pi,qi,i->pq', mo1a, mocca, mo_ea)
        dme1a = dme1a + dme1a.T + reduce(numpy.dot, (mocca, mo_e1a, mocca.T))
        dme1b = numpy.einsum('pi,qi,i->pq', mo1b, moccb, mo_eb)
        dme1b = dme1b + dme1b.T + reduce(numpy.dot, (moccb, mo_e1b, moccb.T))
        dme1 = dme1a + dme1b

        for ja in range(natm):
            q0, q1 = aoslices[ja][2:]
            h1aoa = lib.chkfile.load(hobj.chkfile, 'scf_f1ao/0/%d' % ja)
            h1aob = lib.chkfile.load(hobj.chkfile, 'scf_f1ao/1/%d' % ja)
            hx[ja] += numpy.einsum('xpq,pq->x', h1aoa, dm1a) * 2
            hx[ja] += numpy.einsum('xpq,pq->x', h1aob, dm1b) * 2
            hx[ja] -= numpy.einsum('xpq,pq->x', s1a[:,q0:q1], dme1[q0:q1])
            hx[ja] -= numpy.einsum('xpq,qp->x', s1a[:,q0:q1], dme1[:,q0:q1])
        return hx.ravel()

    hdiag = numpy.einsum('aaxx->ax', de2).ravel()
    return h_op, hdiag


class Hessian(rhf_hess.HessianBase):
    '''Non-relativistic UHF hessian'''

    partial_hess_elec = partial_hess_elec
    hess_elec = hess_elec
    make_h1 = make_h1
    gen_hop = gen_hop

    def solve_mo1(self, mo_energy, mo_coeff, mo_occ, h1ao_or_chkfile,
                  fx=None, atmlst=None, max_memory=4000, verbose=None):
        return solve_mo1(self.base, mo_energy, mo_coeff, mo_occ, h1ao_or_chkfile,
                         fx, atmlst, max_memory, verbose,
                         max_cycle=self.max_cycle, level_shift=self.level_shift)

from pyscf import scf
scf.uhf.UHF.Hessian = lib.class_as_method(Hessian)

if __name__ == '__main__':
    from pyscf import gto
    from pyscf import scf

    mol = gto.Mole()
    mol.verbose = 0
    mol.output = None
    mol.atom = [
        [1 , (1. ,  0.     , 0.000)],
        [1 , (0. ,  1.     , 0.000)],
        [1 , (0. , -1.517  , 1.177)],
        [1 , (0. ,  1.517  , 1.177)] ]
    mol.basis = '631g'
    mol.unit = 'B'
    mol.build()
    mf = scf.UHF(mol)
    mf.conv_tol = 1e-14
    mf.scf()
    n3 = mol.natm * 3
    hobj = mf.Hessian()
    e2 = hobj.kernel().transpose(0,2,1,3).reshape(n3,n3)
    print(lib.fp(e2) - -0.50693144355876429)

    mol.spin = 2
    mf = scf.UHF(mol)
    mf.conv_tol = 1e-14
    mf.scf()
    n3 = mol.natm * 3
    hobj = Hessian(mf)
    e2 = hobj.kernel().transpose(0,2,1,3).reshape(n3,n3)

    def grad_full(ia, inc):
        coord = mol.atom_coord(ia).copy()
        ptr = mol._atm[ia,gto.PTR_COORD]
        de = []
        for i in range(3):
            mol._env[ptr+i] = coord[i] + inc
            mf = scf.UHF(mol).run(conv_tol=1e-14)
            e1a = mf.nuc_grad_method().kernel()
            mol._env[ptr+i] = coord[i] - inc
            mf = scf.UHF(mol).run(conv_tol=1e-14)
            e1b = mf.nuc_grad_method().kernel()
            mol._env[ptr+i] = coord[i]
            de.append((e1a-e1b)/(2*inc))
        return de
    e2ref = [grad_full(ia, .5e-3) for ia in range(mol.natm)]
    e2ref = numpy.asarray(e2ref).reshape(n3,n3)
    print(numpy.linalg.norm(e2-e2ref))
    print(abs(e2-e2ref).max())
    print(numpy.allclose(e2,e2ref,atol=1e-4))

# \partial^2 E / \partial R \partial R'
    e2 = hobj.partial_hess_elec(mf.mo_energy, mf.mo_coeff, mf.mo_occ)
    e2 += hobj.hess_nuc(mol)
    e2 = e2.transpose(0,2,1,3).reshape(n3,n3)
    def grad_partial_R(ia, inc):
        coord = mol.atom_coord(ia).copy()
        ptr = mol._atm[ia,gto.PTR_COORD]
        de = []
        for i in range(3):
            mol._env[ptr+i] = coord[i] + inc
            e1a = mf.nuc_grad_method().kernel()
            mol._env[ptr+i] = coord[i] - inc
            e1b = mf.nuc_grad_method().kernel()
            mol._env[ptr+i] = coord[i]
            de.append((e1a-e1b)/(2*inc))
        return de
    e2ref = [grad_partial_R(ia, .5e-4) for ia in range(mol.natm)]
    e2ref = numpy.asarray(e2ref).reshape(n3,n3)
    print(numpy.linalg.norm(e2-e2ref))
    print(abs(e2-e2ref).max())
    print(numpy.allclose(e2,e2ref,atol=1e-8))<|MERGE_RESOLUTION|>--- conflicted
+++ resolved
@@ -307,12 +307,8 @@
 
         h1vo = (numpy.vstack(h1voa), numpy.vstack(h1vob))
         s1vo = (numpy.vstack(s1voa), numpy.vstack(s1vob))
-<<<<<<< HEAD
-        mo1, e1 = ucphf.solve(fx, mo_energy, mo_occ, h1vo, s1vo, verbose=verbose)
-=======
-        mo1, e1 = ucphf.solve(fx, mo_energy, mo_occ, h1vo, s1vo,
+        mo1, e1 = ucphf.solve(fx, mo_energy, mo_occ, h1vo, s1vo, verbose=verbose,
                               max_cycle=max_cycle, level_shift=level_shift)
->>>>>>> 940e4ac1
         mo1a = numpy.einsum('pq,xqi->xpi', mo_coeff[0], mo1[0]).reshape(-1,3,nao,nocca)
         mo1b = numpy.einsum('pq,xqi->xpi', mo_coeff[1], mo1[1]).reshape(-1,3,nao,noccb)
         e1a = e1[0].reshape(-1,3,nocca,nocca)
