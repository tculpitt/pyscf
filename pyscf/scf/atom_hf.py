#!/usr/bin/env python
# Copyright 2014-2019 The PySCF Developers. All Rights Reserved.
#
# Licensed under the Apache License, Version 2.0 (the "License");
# you may not use this file except in compliance with the License.
# You may obtain a copy of the License at
#
#     http://www.apache.org/licenses/LICENSE-2.0
#
# Unless required by applicable law or agreed to in writing, software
# distributed under the License is distributed on an "AS IS" BASIS,
# WITHOUT WARRANTIES OR CONDITIONS OF ANY KIND, either express or implied.
# See the License for the specific language governing permissions and
# limitations under the License.
#
# Author: Qiming Sun <osirpt.sun@gmail.com>
#

import copy
import numpy
from pyscf import gto
from pyscf.lib import logger
from pyscf.lib import param
from pyscf.data import elements
from pyscf.scf import hf, rohf


def get_atm_nrhf(mol, atomic_configuration=elements.NRSRHF_CONFIGURATION):
    elements = set([a[0] for a in mol._atom])
    logger.info(mol, 'Spherically averaged atomic HF for %s', elements)

    atm_template = copy.copy(mol)
    atm_template.charge = 0
    atm_template.symmetry = False  # TODO: enable SO3 symmetry here
    atm_template.atom = atm_template._atom = []
    atm_template.cart = False  # AtomSphAverageRHF does not support cartensian basis

    atm_scf_result = {}
    for ia, a in enumerate(mol._atom):
        element = a[0]
        if element in atm_scf_result:
            continue

        atm = atm_template
        atm._atom = [a]
        atm._atm = mol._atm[ia:ia+1]
        atm._bas = mol._bas[mol._bas[:,0] == ia].copy()
        atm._ecpbas = mol._ecpbas[mol._ecpbas[:,0] == ia].copy()
        # Point to the only atom
        atm._bas[:,0] = 0
        atm._ecpbas[:,0] = 0
        if element in mol._pseudo:
            atm._pseudo = {element: mol._pseudo.get(element)}
            raise NotImplementedError
        atm.spin = atm.nelectron % 2

        nao = atm.nao
        # nao == 0 for the case that no basis was assigned to an atom
        if nao == 0 or atm.nelectron == 0:  # GHOST
            mo_occ = mo_energy = numpy.zeros(nao)
            mo_coeff = numpy.zeros((nao,nao))
            atm_scf_result[element] = (0, mo_energy, mo_coeff, mo_occ)
        else:
            if atm.nelectron == 1:
                atm_hf = AtomHF1e(atm)
            else:
                atm_hf = AtomSphAverageRHF(atm)
                atm_hf.atomic_configuration = atomic_configuration

            atm_hf.verbose = mol.verbose
            atm_hf.run()
            atm_scf_result[element] = (atm_hf.e_tot, atm_hf.mo_energy,
                                       atm_hf.mo_coeff, atm_hf.mo_occ)
    return atm_scf_result


class AtomSphAverageRHF(hf.RHF):
    def __init__(self, mol):
        self._eri = None
        self.atomic_configuration = elements.NRSRHF_CONFIGURATION
        hf.SCF.__init__(self, mol)

        # The default initial guess minao does not have super-heavy elements
        if mol.atom_charge(0) > 96:
            self.init_guess = '1e'

    def check_sanity(self):
        pass

    def dump_flags(self, verbose=None):
        log = logger.new_logger(self, verbose)
        hf.RHF.dump_flags(self, log)
        log.info('atom = %s', self.mol.atom_symbol(0))

    def eig(self, f, s):
        mol = self.mol
        ao_ang = _angular_momentum_for_each_ao(mol)

        nao = mol.nao
        mo_coeff = []
        mo_energy = []

        for l in range(param.L_MAX):
            degen = 2 * l + 1
            idx = numpy.where(ao_ang == l)[0]
            nao_l = len(idx)

            if nao_l > 0:
                nsh = nao_l // degen
                f_l = f[idx[:,None],idx].reshape(nsh, degen, nsh, degen)
                s_l = s[idx[:,None],idx].reshape(nsh, degen, nsh, degen)
                # Average over angular parts
                f_l = numpy.einsum('piqi->pq', f_l) / degen
                s_l = numpy.einsum('piqi->pq', s_l) / degen

                e, c = self._eigh(f_l, s_l)
                for i, ei in enumerate(e):
                    logger.debug1(self, 'l = %d  e_%d = %.9g', l, i, ei)
                mo_energy.append(numpy.repeat(e, degen))

                mo = numpy.zeros((nao, nsh, degen))
                for i in range(degen):
                    mo[idx[i::degen],:,i] = c
                mo_coeff.append(mo.reshape(nao, nao_l))

        return numpy.hstack(mo_energy), numpy.hstack(mo_coeff)

    def get_occ(self, mo_energy=None, mo_coeff=None):
        '''spherically averaged fractional occupancy'''
        mol = self.mol
        symb = mol.atom_symbol(0)

        nelec_ecp = mol.atom_nelec_core(0)
        coreshl = gto.ecp.core_configuration(nelec_ecp)

        occ = []
        for l in range(param.L_MAX):
            n2occ, frac = frac_occ(symb, l, self.atomic_configuration)
            degen = 2 * l + 1
            idx = mol._bas[:,gto.ANG_OF] == l
            nbas_l = mol._bas[idx,gto.NCTR_OF].sum()
            if l < 4:
                n2occ -= coreshl[l]
                assert n2occ <= nbas_l

                logger.debug1(self, 'l = %d  occ = %d + %.4g', l, n2occ, frac)

                occ_l = numpy.zeros(nbas_l)
                occ_l[:n2occ] = 2
                if frac > 0:
                    occ_l[n2occ] = frac
                occ.append(numpy.repeat(occ_l, degen))
            else:
                occ.append(numpy.zeros(nbas_l * degen))

        return numpy.hstack(occ)

    def get_grad(self, mo_coeff, mo_occ, fock=None):
        return 0

    def scf(self, *args, **kwargs):
        kwargs['dump_chk'] = False
        return hf.RHF.scf(self, *args, **kwargs)

<<<<<<< HEAD

class AtomHF1e(rohf.HF1e, AtomSphericAverageRHF):
    eig = AtomSphericAverageRHF.eig
=======
    def _finalize(self):
        if self.converged:
            logger.info(self, 'Atomic HF for atom  %s  converged. SCF energy = %.15g',
                        self.mol.atom_symbol(0), self.e_tot)
        else:
            logger.info(self, 'Atomic HF for atom  %s  not converged. SCF energy = %.15g',
                        self.mol.atom_symbol(0), self.e_tot)
        return self

AtomSphericAverageRHF = AtomSphAverageRHF


class AtomHF1e(rohf.HF1e, AtomSphAverageRHF):
    eig = AtomSphAverageRHF.eig
>>>>>>> 09834c8f


def frac_occ(symb, l, atomic_configuration=elements.NRSRHF_CONFIGURATION):
    nuc = gto.charge(symb)
    if l < 4 and atomic_configuration[nuc][l] > 0:
        ne = atomic_configuration[nuc][l]
        nd = (l * 2 + 1) * 2
        ndocc = ne.__floordiv__(nd)
        frac = (float(ne) / nd - ndocc) * 2
    else:
        ndocc = frac = 0
    return ndocc, frac


def _angular_momentum_for_each_ao(mol):
    ao_ang = numpy.zeros(mol.nao, dtype=numpy.int)
    ao_loc = mol.ao_loc_nr()
    for i in range(mol.nbas):
        p0, p1 = ao_loc[i], ao_loc[i+1]
        ao_ang[p0:p1] = mol.bas_angular(i)
    return ao_ang


if __name__ == '__main__':
    mol = gto.Mole()
    mol.verbose = 5
    mol.output = None

    mol.atom = [["N", (0. , 0., .5)],
                ["N", (0. , 0.,-.5)] ]

    mol.basis = {"N": '6-31g'}
    mol.build()
    print(get_atm_nrhf(mol))<|MERGE_RESOLUTION|>--- conflicted
+++ resolved
@@ -162,11 +162,6 @@
         kwargs['dump_chk'] = False
         return hf.RHF.scf(self, *args, **kwargs)
 
-<<<<<<< HEAD
-
-class AtomHF1e(rohf.HF1e, AtomSphericAverageRHF):
-    eig = AtomSphericAverageRHF.eig
-=======
     def _finalize(self):
         if self.converged:
             logger.info(self, 'Atomic HF for atom  %s  converged. SCF energy = %.15g',
@@ -181,7 +176,6 @@
 
 class AtomHF1e(rohf.HF1e, AtomSphAverageRHF):
     eig = AtomSphAverageRHF.eig
->>>>>>> 09834c8f
 
 
 def frac_occ(symb, l, atomic_configuration=elements.NRSRHF_CONFIGURATION):
